--- conflicted
+++ resolved
@@ -2,15 +2,11 @@
 
 # dev
 
-<<<<<<< HEAD
-* Added modules `dex`, `macho`, `time` and new fields in `pe` module ([#14](https://github.com/avast-tl/yaramod/issues/14)).
-* Added support for `xor` string modifier ([#14](https://github.com/avast-tl/yaramod/issues/14)).
-* Added constants `YARAMOD_VERSION_MAJOR`, `YARAMOD_VERSION_MINOR`, `YARAMOD_VERSION_PATCH` and `YARAMOD_VERSION` which contain the version of the yaramod.
-* Added constant `YARA_SYNTAX_VERSION` which contains the version of YARA from which `yaramod` is based of.
-=======
-* New: Added module `androguard`.
+* New: Added modules `androguard`, `dex`, `macho`, `time` and new fields in `pe` module ([#14](https://github.com/avast-tl/yaramod/issues/14)).
 * New: Added new functions to `cuckoo` module related to matching Android executable files.
->>>>>>> 5c7e9d4c
+* New: Added support for `xor` string modifier ([#14](https://github.com/avast-tl/yaramod/issues/14)).
+* New: Added constants `YARAMOD_VERSION_MAJOR`, `YARAMOD_VERSION_MINOR`, `YARAMOD_VERSION_PATCH` and `YARAMOD_VERSION` which contain the version of the yaramod.
+* New: Added constant `YARA_SYNTAX_VERSION` which contains the version of YARA from which `yaramod` is based of.
 
 # v2.2.2 (2018-11-09)
 
