--- conflicted
+++ resolved
@@ -16,27 +16,17 @@
  */
 std::unordered_map<std::string, std::shared_ptr<Module>> knownModules =
 {
-<<<<<<< HEAD
-	{ "cuckoo", std::make_shared<CuckooModule>() },
-	{ "dex",    std::make_shared<DexModule>()    },
-	{ "dotnet", std::make_shared<DotnetModule>() },
-	{ "elf",    std::make_shared<ElfModule>()    },
-	{ "hash",   std::make_shared<HashModule>()   },
-	{ "macho",  std::make_shared<MachoModule>()  },
-	{ "magic",  std::make_shared<MagicModule>()  },
-	{ "math",   std::make_shared<MathModule>()   },
-	{ "pe",     std::make_shared<PeModule>()     },
-	{ "time",   std::make_shared<TimeModule>()   }
-=======
 	{ "androguard", std::make_shared<AndroguardModule>() },
 	{ "cuckoo",     std::make_shared<CuckooModule>()     },
+	{ "dex",        std::make_shared<DexModule>()        },
 	{ "dotnet",     std::make_shared<DotnetModule>()     },
 	{ "elf",        std::make_shared<ElfModule>()        },
 	{ "hash",       std::make_shared<HashModule>()       },
+	{ "macho",      std::make_shared<MachoModule>()      },
 	{ "magic",      std::make_shared<MagicModule>()      },
 	{ "math",       std::make_shared<MathModule>()       },
-	{ "pe",         std::make_shared<PeModule>()         }
->>>>>>> 5c7e9d4c
+	{ "pe",         std::make_shared<PeModule>()         },
+	{ "time",       std::make_shared<TimeModule>()       }
 };
 
 }
