/**
 * @file src/parser/parser_driver.cpp
 * @brief Implementation of class ParserDriver.
 * @copyright (c) 2017 Avast Software, licensed under the MIT license
 */

#include "yaramod/parser/parser_driver.h"
#include "yaramod/types/expressions.h"
#include "yaramod/types/plain_string.h"
#include "yaramod/types/hex_string.h"
#include "yaramod/types/regexp.h"
#include "yaramod/types/token_type.h"
#include "yaramod/utils/filesystem_operations.h"


// Uncomment for advanced debugging with HtmlReport:
// #include <pog/html_report.h>

namespace yaramod {

void error_handle(const Location& location, const std::string& msg)
{
	std::stringstream err;
	err << "Error at " << location << ": " << msg;
	throw ParserError(err.str());
}

template <typename... Args>
TokenIt ParserDriver::emplace_back(Args&&... args)
{
	TokenIt tokenIt = currentFileContext()->getTokenStream()->emplace_back(args...);
	tokenIt->setLocation(currentFileContext()->getLocation());
	return tokenIt;
}

void ParserDriver::defineTokens()
{
	//define global action for counting the line/character position
	_parser.global_tokenizer_action([&](std::string_view str) {
		currentFileContext()->getLocation().addColumn(str.length());
	});

	_parser.token("\r\n").action([&](std::string_view) -> Value {
		currentFileContext()->getTokenStream()->setNewLineChar("\r\n");
		TokenIt t = emplace_back(TokenType::NEW_LINE, "\r\n");
		_indent.clear();
		currentFileContext()->getLocation().addLine();
		return t;
	});
	_parser.token("\n").action([&](std::string_view) -> Value {
		currentFileContext()->getTokenStream()->setNewLineChar("\n");
		TokenIt t = emplace_back(TokenType::NEW_LINE, "\n");
		_indent.clear();
		currentFileContext()->getLocation().addLine();
		return t;
	});
	_parser.token("[ \t]+").states("@default", "$hexstr_jump", "$hexstr").action([&](std::string_view str) -> Value { // spaces, tabulators
		_indent += std::string{str};
		return {};
	});

	_parser.token(R"(\.\.)").symbol("RANGE").description("integer range").action([&](std::string_view str) -> Value { return emplace_back(TokenType::DOUBLE_DOT, std::string{str}); });
	_parser.token(R"(\.)").symbol("DOT").description(".").action([&](std::string_view str) -> Value { return emplace_back(TokenType::DOT, std::string{str}); })
		.precedence(15, pog::Associativity::Left);
	_parser.token("<").symbol("LT").description("<").action([&](std::string_view str) -> Value { return emplace_back(TokenType::LT, std::string{str}); })
		.precedence(10, pog::Associativity::Left);
	_parser.token(">").symbol("GT").description(">").action([&](std::string_view str) -> Value { return emplace_back(TokenType::GT, std::string{str}); })
		.precedence(10, pog::Associativity::Left);
	_parser.token("<=").symbol("LE").description("<=").action([&](std::string_view str) -> Value { return emplace_back(TokenType::LE, std::string{str}); })
		.precedence(10, pog::Associativity::Left);
	_parser.token(">=").symbol("GE").description(">=").action([&](std::string_view str) -> Value { return emplace_back(TokenType::GE, std::string{str}); })
		.precedence(10, pog::Associativity::Left);
	_parser.token("==").symbol("EQ").description("==").action([&](std::string_view str) -> Value { return emplace_back(TokenType::EQ, std::string{str}); })
		.precedence(9, pog::Associativity::Left);
	_parser.token("!=").symbol("NEQ").description("!=").action([&](std::string_view str) -> Value { return emplace_back(TokenType::NEQ, std::string{str}); })
		.precedence(9, pog::Associativity::Left);
	_parser.token("<<").symbol("SHIFT_LEFT").description("<<").action([&](std::string_view str) -> Value { return emplace_back(TokenType::SHIFT_LEFT, std::string{str}); })
		.precedence(11, pog::Associativity::Left);
	_parser.token(">>").symbol("SHIFT_RIGHT").description(">>").action([&](std::string_view str) -> Value { return emplace_back(TokenType::SHIFT_RIGHT, std::string{str}); })
		.precedence(11, pog::Associativity::Left);
	_parser.token(R"(-)").symbol("MINUS").description("-").action([&](std::string_view str) -> Value { return emplace_back(TokenType::MINUS, std::string{str}); })
		.precedence(12, pog::Associativity::Left);
	_parser.token(R"(\+)").symbol("PLUS").description("+").action([&](std::string_view str) -> Value { return emplace_back(TokenType::PLUS, std::string{str}); })
		.precedence(12, pog::Associativity::Left);
	_parser.token(R"(\*)").symbol("MULTIPLY").description("*").action([&](std::string_view str) -> Value { return emplace_back(TokenType::MULTIPLY, std::string{str}); })
		.precedence(13, pog::Associativity::Left);
	_parser.token(R"(\\)").symbol("DIVIDE").description("\\").action([&](std::string_view str) -> Value { return emplace_back(TokenType::DIVIDE, std::string{str}); })
		.precedence(13, pog::Associativity::Left);
	_parser.token(R"(\%)").symbol("PERCENT").description("%").action([&](std::string_view str) -> Value { return emplace_back(TokenType::PERCENT, std::string{str}); })
		.precedence(13, pog::Associativity::Left);
	_parser.token(R"(\^)").symbol("BITWISE_XOR").description("^").action([&](std::string_view str) -> Value { return emplace_back(TokenType::BITWISE_XOR, std::string{str}); })
		.precedence(7, pog::Associativity::Left);
	_parser.token(R"(\&)").symbol("BITWISE_AND").description("&").action([&](std::string_view str) -> Value { return emplace_back(TokenType::BITWISE_AND, std::string{str}); })
		.precedence(8, pog::Associativity::Left);
	_parser.token(R"(\|)").symbol("BITWISE_OR").description("|").action([&](std::string_view str) -> Value { return emplace_back(TokenType::BITWISE_OR, std::string{str}); })
		.precedence(6, pog::Associativity::Left);
	_parser.token(R"(\~)").symbol("BITWISE_NOT").description("~").action([&](std::string_view str) -> Value { return emplace_back(TokenType::BITWISE_NOT, std::string{str}); })
		.precedence(14, pog::Associativity::Right);
	_parser.token("\\(").symbol("LP").description("(").action([&](std::string_view str) -> Value { return emplace_back(TokenType::LP, std::string{str}); });
	_parser.token("\\)").symbol("RP").description(")").action([&](std::string_view str) -> Value { return emplace_back(TokenType::RP, std::string{str}); })
		.precedence(1, pog::Associativity::Left);
	_parser.token("\\{").symbol("LCB").description("{").action([&](std::string_view str) -> Value {
		if (sectionStrings())
			enter_state("$hexstr");
		return emplace_back(TokenType::LCB, std::string{str});
	});
	_parser.token("\\}").symbol("RCB").description("}").action([&](std::string_view str) -> Value { return emplace_back(TokenType::RCB, std::string{str}); });
	_parser.token("\\[").symbol("LSQB").description("[").action([&](std::string_view str) -> Value { return emplace_back(TokenType::LSQB, std::string{str}); });
	_parser.token("\\]").symbol("RSQB").description("]").action([&](std::string_view str) -> Value { return emplace_back(TokenType::RSQB, std::string{str}); });
	_parser.token("=").symbol("ASSIGN").description("=").action([&](std::string_view str) -> Value { return emplace_back(TokenType::ASSIGN, std::string{str}); });
	_parser.token(":").symbol("COLON").description(":").action([&](std::string_view str) -> Value { return emplace_back(TokenType::COLON, std::string{str}); });
	_parser.token(",").symbol("COMMA").description(",").action([&](std::string_view str) -> Value { return emplace_back(TokenType::COMMA, std::string{str}); })
		.precedence(1, pog::Associativity::Left);
	_parser.token("/").states("@default").symbol("SLASH").description("/").action([&](std::string_view str) -> Value {
		enter_state("$regexp");
		return std::string{str};
	});
	_parser.token("global").symbol("GLOBAL").description("global").action([&](std::string_view str) -> Value { return emplace_back(TokenType::GLOBAL, std::string{str}); });
	_parser.token("private").symbol("PRIVATE").description("private").action([&](std::string_view str) -> Value { return emplace_back(TokenType::PRIVATE, std::string{str}); });
	_parser.token("rule").symbol("RULE").description("rule").action([&](std::string_view str) -> Value { return emplace_back(TokenType::RULE, std::string{str}); });
	_parser.token("meta").symbol("META").description("meta").action([&](std::string_view str) -> Value { return emplace_back(TokenType::META, std::string{str}); });
	if (_features & Features::AvastOnly)
		_parser.token("variables").symbol("VARIABLES").description("variables").action([&](std::string_view str) -> Value { return emplace_back(TokenType::VARIABLES, std::string{str}); });
	_parser.token("strings").symbol("STRINGS").description("strings").action([&](std::string_view str) -> Value { sectionStrings(true); return emplace_back(TokenType::STRINGS, std::string{str}); });
	_parser.token("condition").symbol("CONDITION").description("condition").action([&](std::string_view str) -> Value { sectionStrings(false); return emplace_back(TokenType::CONDITION, std::string{str}); });
	_parser.token("ascii").symbol("ASCII").description("ascii").action([&](std::string_view str) -> Value { return emplace_back(TokenType::ASCII, std::string{str}); });
	_parser.token("nocase").symbol("NOCASE").description("nocase").action([&](std::string_view str) -> Value { return emplace_back(TokenType::NOCASE, std::string{str}); });
	_parser.token("wide").symbol("WIDE").description("wide").action([&](std::string_view str) -> Value { return emplace_back(TokenType::WIDE, std::string{str}); });
	_parser.token("fullword").symbol("FULLWORD").description("fullword").action([&](std::string_view str) -> Value { return emplace_back(TokenType::FULLWORD, std::string{str}); });
	_parser.token("xor").symbol("XOR").description("xor").action([&](std::string_view str) -> Value { return emplace_back(TokenType::XOR, std::string{str}); });
	_parser.token("base64").symbol("BASE64").description("base64").action([&](std::string_view str) -> Value { return emplace_back(TokenType::BASE64, std::string{str}); });
	_parser.token("base64wide").symbol("BASE64WIDE").description("base64wide").action([&](std::string_view str) -> Value { return emplace_back(TokenType::BASE64WIDE, std::string{str}); });
	_parser.token("true").symbol("BOOL_TRUE").description("true").action([&](std::string_view) -> Value { return emplace_back(TokenType::BOOL_TRUE, true); });
	_parser.token("false").symbol("BOOL_FALSE").description("false").action([&](std::string_view) -> Value { return emplace_back(TokenType::BOOL_FALSE, false); });
	_parser.token("import").symbol("IMPORT_KEYWORD").description("import").action([&](std::string_view str) -> Value { return emplace_back(TokenType::IMPORT_KEYWORD, std::string{str}); });
	_parser.token("not").symbol("NOT").description("not").action([&](std::string_view str) -> Value { return emplace_back(TokenType::NOT, std::string{str}); })
		.precedence(14, pog::Associativity::Right);
	if (_features & Features::AvastOnly) {
		_parser.token("defined").symbol("DEFINED").description("defined").action(
						[&](std::string_view str) -> Value {
							return emplace_back(TokenType::DEFINED, std::string{str});
						})
				.precedence(15, pog::Associativity::Right);
	}
	_parser.token("and").symbol("AND").description("and").action([&](std::string_view str) -> Value { return emplace_back(TokenType::AND, std::string{str}); })
		.precedence(5, pog::Associativity::Left);
	_parser.token("or").symbol("OR").description("or").action([&](std::string_view str) -> Value { return emplace_back(TokenType::OR, std::string{str}); })
		.precedence(4, pog::Associativity::Left);
	_parser.token("all").symbol("ALL").description("all").action([&](std::string_view str) -> Value { return emplace_back(TokenType::ALL, std::string{str}); });
	_parser.token("any").symbol("ANY").description("any").action([&](std::string_view str) -> Value { return emplace_back(TokenType::ANY, std::string{str}); });
	_parser.token("none").symbol("NONE").description("none").action([&](std::string_view str) -> Value { return emplace_back(TokenType::NONE, std::string{str}); });
	_parser.token("of").symbol("OF").description("of").action([&](std::string_view str) -> Value { return emplace_back(TokenType::OF, std::string{str}); });
	_parser.token("them").symbol("THEM").description("them").action([&](std::string_view str) -> Value { return emplace_back(TokenType::THEM, std::string{str}); });
	_parser.token("for").symbol("FOR").description("for").action([&](std::string_view str) -> Value { return emplace_back(TokenType::FOR, std::string{str}); });
	_parser.token("entrypoint").symbol("ENTRYPOINT").description("entrypoint").action([&](std::string_view str) -> Value { return emplace_back(TokenType::ENTRYPOINT, std::string{str}); });
	_parser.token("at").symbol("AT").description("at").action([&](std::string_view str) -> Value { return emplace_back(TokenType::OP_AT, std::string{str}); });
	_parser.token("in").symbol("IN").description("in").action([&](std::string_view str) -> Value { return emplace_back(TokenType::OP_IN, std::string{str}); });
	_parser.token("filesize").symbol("FILESIZE").description("filesize").action([&](std::string_view str) -> Value { return emplace_back(TokenType::FILESIZE, std::string{str}); });
	_parser.token("contains").symbol("CONTAINS").description("contains").action([&](std::string_view str) -> Value { return emplace_back(TokenType::CONTAINS, std::string{str}); });
	_parser.token("matches").symbol("MATCHES").description("matches").action([&](std::string_view str) -> Value { return emplace_back(TokenType::MATCHES, std::string{str}); });
	_parser.token("iequals").symbol("IEQUALS").description("iequals").action([&](std::string_view str) -> Value { return emplace_back(TokenType::IEQUALS, std::string{str}); });

	// $include
	_parser.token("include").symbol("INCLUDE_DIRECTIVE").description("include").enter_state("$include").action([&](std::string_view str) -> Value {
		return emplace_back(TokenType::INCLUDE_DIRECTIVE, std::string{str});
	});
	_parser.token("\r\n|\n").states("$include").action([&](std::string_view str) -> Value {
		currentFileContext()->getLocation().addLine();
		currentFileContext()->getTokenStream()->setNewLineChar(std::string{str});
		return emplace_back(TokenType::NEW_LINE, std::string{str});
	});
	_parser.token(R"([ \v\t])").states("$include");
	_parser.token(R"(\")").states("$include").enter_state("$include_file");
	//$include_file
	_parser.token(R"([^"]+\")").symbol("INCLUDE_FILE").description("include path").states("$include_file").enter_state("@default").action([&](std::string_view str) -> Value {
		auto filePath = std::string{str}.substr(0, str.size()-1);
		TokenIt includeToken = emplace_back(TokenType::INCLUDE_PATH, filePath);
		const auto& ts = includeToken->initializeSubTokenStream();
		if (!includeFile(filePath, ts))
		{
			if (!incompleteMode())
				error_handle(currentFileContext()->getLocation(), "Unable to include file '" + filePath + "'");
		}

		return includeToken;
	});
	//$include_file end

	_parser.token(R"(0x[0-9a-fA-F]+)").symbol("INTEGER").description("integer").action([&](std::string_view str) -> Value {
		int64_t n = 0;
		strToNum(std::string{str}, n, std::hex);
		return emplace_back(TokenType::INTEGER, n, std::make_optional(std::string{str}));
	});
	_parser.token(R"([0-9]+KB)").symbol("INTEGER").description("integer").action([&](std::string_view str) -> Value {
		int64_t n = 0;
		strToNum(std::string{str}.substr(0, str.size()-2), n);
		return emplace_back(TokenType::INTEGER, 1000 * n, std::make_optional(std::string{str}));
	});
	_parser.token(R"([0-9]+MB)").symbol("INTEGER").description("integer").action([&](std::string_view str) -> Value {
		int64_t n = 0;
		strToNum(std::string{str}.substr(0, str.size()-2), n);
		return emplace_back(TokenType::INTEGER, 1000000 * n, std::make_optional(std::string{str}));
	});
	_parser.token(R"([0-9]+)").symbol("INTEGER").description("integer").action([&](std::string_view str) -> Value {
		int64_t n = 0;
		strToNum(std::string{str}, n);
		return emplace_back(TokenType::INTEGER, n, std::make_optional(std::string{str}));
	});

	_parser.token(R"(\/\/[^\n]*)").states("@default", "$hexstr", "@hexstr_jump").action([&](std::string_view str) -> Value {
		auto it = emplace_back(TokenType::ONELINE_COMMENT, std::string{str}, _indent);
		addComment(it);
		return {};
	});
	// $multiline_comment
	// Comment tokens are not delegated with return Value but stored in _comment
	_parser.token(R"(/\*)").states("@default").enter_state("$multiline_comment").action([&](std::string_view str) -> Value {
		_comment.append(std::string{str});
		return {};
	});
	_parser.token(R"(\*/)").states("$multiline_comment").enter_state("@default").action([&](std::string_view str) -> Value {
		_comment.append(std::string{str});
		auto it = emplace_back(TokenType::COMMENT, _comment, _indent);
		addComment(it);
		_indent.clear();
		_comment.clear();
		return {};
	});
	_parser.token(R"(\n)").states("$multiline_comment").action([&](std::string_view str) -> Value {
		currentFileContext()->getLocation().addLine();
		_comment.append(std::string{str});
		return {};
	});
	_parser.token(R"([^\n*]*)").states("$multiline_comment").action([&](std::string_view str) -> Value {
		_comment.append(std::string{str});
		return {};
	});
	_parser.token(R"(\*)").states("$multiline_comment").action([&](std::string_view str) -> Value {
		_comment.append(std::string{str});
		return {};
	});
	// $multiline_comment end

	// $str
	// $str tokens are not delegated with return Value but stored in _strLiteral
	_parser.token(R"(\")").states("@default").enter_state("$str").action([&](std::string_view) -> Value {
		_strLiteral.clear();
		_positionBegin = currentFileContext()->getLocation().begin();
		_escapedContent = false;
		return {};
	});

	_parser.token(R"(\\x[0-9a-fA-F]{2})").states("$str").action([&](std::string_view str) -> Value {
		_strLiteral += "\\x";
		_strLiteral += std::string{str}.substr(2);
		_escapedContent = true;
		return {};
	});
	_parser.token(R"(\\[tn\"\\])").states("$str").action([&](std::string_view str) -> Value { _strLiteral += std::string{str}; return {}; }); //  '\n',  '\t'
	_parser.token(R"(\\[^\"tnx\\])").states("$str").action([&](std::string_view str) -> Value { error_handle(currentFileContext()->getLocation(), "Syntax error: Unknown escaped sequence '" + std::string{str} + "'"); return {}; });
	_parser.token(R"(([^\\"])+)").states("$str").action([&](std::string_view str) -> Value { _strLiteral += std::string{str}; return {}; });
	_parser.token(R"(\")").states("$str").symbol("STRING_LITERAL").description("\"").enter_state("@default").action([&](std::string_view) -> Value {
		currentFileContext()->getLocation().setBegin(_positionBegin);
		auto strIt = emplace_back(TokenType::STRING_LITERAL, _strLiteral);
		if (_escapedContent)
			strIt->markEscaped();
		return strIt;
	});

	// $str end

	_parser.token("u?int(8|16|32)(be)?").symbol("INTEGER_FUNCTION").description("fixed-width integer function").action([&](std::string_view str) -> Value { return emplace_back(TokenType::INTEGER_FUNCTION, std::string{str}); });
	_parser.token(R"(\$[0-9a-zA-Z_]*)").symbol("STRING_ID").description("string identifier").action([&](std::string_view str) -> Value { return emplace_back(TokenType::STRING_ID, std::string{str}); });

	_parser.token(R"(\$[0-9a-zA-Z_]*\*)").symbol("STRING_ID_WILDCARD").description("string wildcard").action([&](std::string_view str) -> Value { return emplace_back(TokenType::STRING_ID_WILDCARD, std::string{str}); });
	_parser.token(R"(\#[0-9a-zA-Z_]*)").symbol("STRING_COUNT").description("string count").action([&](std::string_view str) -> Value { return emplace_back(TokenType::STRING_COUNT, std::string{str}); });
	_parser.token(R"(\@[0-9a-zA-Z_]*)").symbol("STRING_OFFSET").description("string offset").action([&](std::string_view str) -> Value { return emplace_back(TokenType::STRING_OFFSET, std::string{str}); });
	_parser.token(R"(\![0-9a-zA-Z_]*)").symbol("STRING_LENGTH").description("string length").action([&](std::string_view str) -> Value { return emplace_back(TokenType::STRING_LENGTH, std::string{str}); });
	_parser.token("[a-zA-Z_][0-9a-zA-Z_]*").symbol("ID").description("identifier").action([&](std::string_view str) -> Value { return emplace_back(TokenType::ID, std::string{str}); });

	_parser.token(R"([0-9]+\.[0-9]+)").symbol("DOUBLE").description("float").action([&](std::string_view str) -> Value { return emplace_back(TokenType::DOUBLE, std::stod(std::string(str))); });

	// $hexstr
	_parser.token(R"(\|)").states("$hexstr").symbol("HEX_OR").description("hex string |").action([&](std::string_view str) -> Value { return emplace_back(TokenType::HEX_ALT, std::string{str}); });
	_parser.token(R"(\()").states("$hexstr").symbol("LP").description("hex string (").action([&](std::string_view str) -> Value { return emplace_back(TokenType::LP, std::string{str}); });
	_parser.token(R"(\))").states("$hexstr").symbol("RP").description("hex string )").action([&](std::string_view str) -> Value { return emplace_back(TokenType::RP, std::string{str}); });
	_parser.token(R"(\?)").states("$hexstr").symbol("HEX_WILDCARD").description("hex string ?").action([&](std::string_view str) -> Value { return emplace_back(TokenType::HEX_WILDCARD, std::string{str}); });
	_parser.token(R"(\})").states("$hexstr").enter_state("@default").symbol("RCB").description("}").action([&](std::string_view) -> Value { return emplace_back(TokenType::RCB, "}"); });
	_parser.token("[0-9a-fA-F]").states("$hexstr").symbol("HEX_NIBBLE").description("hex string nibble").action([&](std::string_view str) -> Value {
		std::uint8_t digit = ('A' <= std::toupper(str[0]) && std::toupper(str[0]) <= 'F') ? std::toupper(str[0]) - 'A' + 10 : str[0] - '0';
		return emplace_back(TokenType::HEX_NIBBLE, static_cast<std::uint64_t>(digit), std::string{str});
	});
	_parser.token(R"(\[)").states("$hexstr").enter_state("$hexstr_jump").symbol("LSQB").description("hex string [").action([&](std::string_view str) -> Value { return emplace_back(TokenType::HEX_JUMP_LEFT_BRACKET, std::string{str}); });
	_parser.token("[0-9]*").states("$hexstr_jump").symbol("HEX_INTEGER").description("hex string integer").action([&](std::string_view str) -> Value {
		std::string numStr = std::string{str};
		std::uint64_t num = 0;
		strToNum(numStr, num, std::dec);
		return emplace_back(TokenType::INTEGER, num, numStr);
	});
	_parser.token(R"(\-)").states("$hexstr_jump").symbol("DASH").description("hex string -").action([&](std::string_view str) -> Value { return emplace_back(TokenType::DASH, std::string{str}); });
	_parser.token(R"(\])").states("$hexstr_jump").symbol("RSQB").description("hex string ]").enter_state("$hexstr").action([&](std::string_view str) -> Value { return emplace_back(TokenType::HEX_JUMP_RIGHT_BRACKET, std::string{str}); });

	// tokens are not delegated with return Value but created in grammar rules actions
	_parser.token(R"(//[^\n]*)").states("$hexstr_jump").action([](std::string_view str) -> Value { return std::string{str}; });
	// $hexstr multiline comment
	_parser.token(R"(/\*)").states("$hexstr").enter_state("$hexstr_multiline_comment").action([&](std::string_view str) -> Value {
		_comment.append(std::string{str});
		return {};
	});
	_parser.token(R"(\*/)").states("$hexstr_multiline_comment").enter_state("$hexstr").action([&](std::string_view str) -> Value {
		_comment.append(std::string{str});
		auto it = emplace_back(TokenType::COMMENT, _comment, _indent);
		addComment(it);
		_indent.clear();
		_comment.clear();
		return {};
	});
	_parser.token(R"(\n)").states("$hexstr_multiline_comment").action([&](std::string_view str) -> Value {
		currentFileContext()->getLocation().addLine();
		_comment.append(std::string{str});
		return {};
	});
	_parser.token(R"(.)").states("$hexstr_multiline_comment").action([&](std::string_view str) -> Value {
		_comment.append(std::string{str});
		return {};
	});
	// $hexstr multiline comment end

	_parser.token(R"({[ \v\t]}*)").states("$hexstr", "@hexstr_jump").action([](std::string_view) -> Value { return {}; });;
	_parser.token(R"([\n])").states("$hexstr", "@hexstr_jump").action([&](std::string_view) -> Value {
		currentFileContext()->getLocation().addLine();
		_indent.clear();
		return emplace_back(TokenType::NEW_LINE, currentFileContext()->getTokenStream()->getNewLineStyle());
	});
	_parser.token(R"(\s)").states("$hexstr", "@hexstr_jump");
	// $hexstr end

	// $regexp
	// $regexp tokens are delegated as strings and then emplaced to TokenStream in grammar rules actions
	_parser.token(R"(/i?s?)").states("$regexp").enter_state("@default").symbol("SLASH").description("/").action([](std::string_view str) -> Value {
		return std::string{str};
	});
	_parser.token(R"(\()").states("$regexp").symbol("LP").description("(").action([](std::string_view str) -> Value { return std::string{str}; });
	_parser.token(R"(\))").states("$regexp").symbol("RP").description(")").action([](std::string_view str) -> Value { return std::string{str}; });
	_parser.token(R"(\|)").states("$regexp").symbol("REGEXP_OR").description("regexp |").action([](std::string_view str) -> Value { return std::string{str}; });
	_parser.token(R"(\*)").states("$regexp").symbol("REGEXP_ITER").description("regexp *").action([](std::string_view str) -> Value { return std::string{str}; });
	_parser.token(R"(\+)").states("$regexp").symbol("REGEXP_PITER").description("regexp +").action([](std::string_view str) -> Value { return std::string{str}; });
	_parser.token(R"(\?)").states("$regexp").symbol("REGEXP_OPTIONAL").description("regexp ?").action([](std::string_view str) -> Value { return std::string{str}; });
	_parser.token(R"(\^)").states("$regexp").symbol("REGEXP_START_OF_LINE").description("regexp ^").action([](std::string_view str) -> Value { return std::string{str}; });
	_parser.token(R"(\$)").states("$regexp").symbol("REGEXP_END_OF_LINE").description("regexp $").action([](std::string_view str) -> Value { return std::string{str}; });
	_parser.token(R"(\.)").states("$regexp").symbol("REGEXP_ANY_CHAR").description("regexp .").action([](std::string_view str) -> Value { return std::string{str}; });
	_parser.token(R"(\{[0-9]*,[0-9]*\})").states("$regexp").symbol("REGEXP_RANGE").description("regexp range").action([&](std::string_view str) -> Value {
		std::string rangeStr = std::string{str};
		std::string lowStr = rangeStr.substr(1, rangeStr.find(',') - 1);
		std::string highStr = rangeStr.substr(rangeStr.find(',') + 1);
		highStr.pop_back(); // Remove '}' at the end

		std::uint64_t lowNum = 0;
		std::optional<std::uint64_t> low;
		if (strToNum(lowStr, lowNum, std::dec))
			low = lowNum;

		std::uint64_t highNum = 0;
		std::optional<std::uint64_t> high;
		if (strToNum(highStr, highNum, std::dec))
			high = highNum;

		return std::make_pair(low, high);
	});
	_parser.token(R"({[0-9]+})").states("$regexp").symbol("REGEXP_RANGE").description("regexp range").action([&](std::string_view str) -> Value {
		std::string numStr = std::string(str.substr(1, str.size()-2));

		std::optional<std::uint64_t> range;
		std::uint64_t num = 0;
		if (strToNum(numStr, num, std::dec))
			range = num;

		return std::make_pair(range, range);
	});
	_parser.token(R"(\\x[a-zA-Z0-9]{2})").states("$regexp").symbol("REGEXP_ESCAPE").description("regexp escaped character").action([](std::string_view str) -> Value {
		return std::string{str};
	});
	_parser.token(R"([^\\\[\(\)\|\$\.\^\+\+*\?])").states("$regexp").symbol("REGEXP_CHAR").description("regexp character").action([](std::string_view str) -> Value {
		return std::string{str};
	});
	_parser.token(R"(\\w)").states("$regexp").symbol("REGEXP_WORD_CHAR").description("regexp \\w").action([](std::string_view) -> Value { return {};});
	_parser.token(R"(\\W)").states("$regexp").symbol("REGEXP_NON_WORD_CHAR").description("regexp \\W").action([](std::string_view) -> Value { return {};});
	_parser.token(R"(\\s)").states("$regexp").symbol("REGEXP_SPACE").description("regexp \\s").action([](std::string_view) -> Value { return {};});
	_parser.token(R"(\\S)").states("$regexp").symbol("REGEXP_NON_SPACE").description("regexp \\S").action([](std::string_view) -> Value { return {};});
	_parser.token(R"(\\d)").states("$regexp").symbol("REGEXP_DIGIT").description("regexp \\d").action([](std::string_view) -> Value { return {};});
	_parser.token(R"(\\D)").states("$regexp").symbol("REGEXP_NON_DIGIT").description("regexp \\D").action([](std::string_view) -> Value { return {};});
	_parser.token(R"(\\b)").states("$regexp").symbol("REGEXP_WORD_BOUNDARY").description("regexp \\b").action([](std::string_view) -> Value { return {};});
	_parser.token(R"(\\B)").states("$regexp").symbol("REGEXP_NON_WORD_BOUNDARY").description("regexp \\B").action([](std::string_view) -> Value { return {};});
	_parser.token(R"(\\.)").states("$regexp").symbol("REGEXP_CHAR").description("regexp .").action([](std::string_view str) -> Value {
		return std::string{str};
	});
	_parser.token(R"(\[\^\])").states("$regexp").enter_state("$regexp_class").action([&](std::string_view) -> Value { _regexpClass = "^]"; return {}; });
	_parser.token(R"(\[\])").states("$regexp").enter_state("$regexp_class").action([&](std::string_view) -> Value {	_regexpClass = "]"; return {}; });
	_parser.token(R"(\[\^)").states("$regexp").enter_state("$regexp_class").action([&](std::string_view) -> Value {	_regexpClass = "^"; return {}; });
	_parser.token(R"(\[)").states("$regexp").enter_state("$regexp_class").action([&](std::string_view) -> Value {
		_regexpClass.clear();
		return {};
}	);
	_parser.token(R"(\])").states("$regexp_class").symbol("REGEXP_CLASS").description("regexp class").enter_state("$regexp").action([&](std::string_view) -> Value {
		return std::make_pair(true, _regexpClass);
	});
	_parser.token(R"(\\w)").states("$regexp_class").action([&](std::string_view) -> Value { _regexpClass += "\\w"; return {};});
	_parser.token(R"(\\W)").states("$regexp_class").action([&](std::string_view) -> Value { _regexpClass += "\\W"; return {};});
	_parser.token(R"(\\s)").states("$regexp_class").action([&](std::string_view) -> Value { _regexpClass += "\\s"; return {};});
	_parser.token(R"(\\S)").states("$regexp_class").action([&](std::string_view) -> Value { _regexpClass += "\\S"; return {};});
	_parser.token(R"(\\d)").states("$regexp_class").action([&](std::string_view) -> Value { _regexpClass += "\\d"; return {};});
	_parser.token(R"(\\D)").states("$regexp_class").action([&](std::string_view) -> Value { _regexpClass += "\\D"; return {};});
	_parser.token(R"(\\b)").states("$regexp_class").action([&](std::string_view) -> Value { _regexpClass += "\\b"; return {};});
	_parser.token(R"(\\B)").states("$regexp_class").action([&](std::string_view) -> Value { _regexpClass += "\\B"; return {};});
	_parser.token(R"(\\\\)").states("$regexp_class").action([&](std::string_view) -> Value { _regexpClass += "\\\\"; return {};});
	_parser.token(R"(\\\])").states("$regexp_class").action([&](std::string_view) -> Value { _regexpClass += "\\]"; return {};});
	_parser.token(R"(\\\[)").states("$regexp_class").action([&](std::string_view) -> Value { _regexpClass += "\\["; return {};});
	_parser.token(R"(\[)").states("$regexp_class").action([&](std::string_view) -> Value { _regexpClass += "["; return {}; });
	_parser.token(R"([^\]\[])").states("$regexp_class").action([&](std::string_view str) -> Value { _regexpClass += std::string{str}[0]; return {}; });
	// $regexp end

	_parser.end_token().states("@default", "$str", "$include", "$hexstr", "hexstr_jump", "$regexp", "$regexp_class").action([&](std::string_view) -> Value {
		_errorLocation = currentFileContext()->getLocation();
		includeEnd();
		return {};
	});
}

void ParserDriver::defineGrammar()
{
	_parser.rule("rules")
		.production("rules", "rule")
		.production("rules", "import")
		.production("rules", "include")
		.production()
		;

	_parser.rule("import") // {}
		.production("IMPORT_KEYWORD", "STRING_LITERAL", [&](auto&& args) -> Value {
			TokenIt import = args[1].getTokenIt();
			import->setType(TokenType::IMPORT_MODULE);
			if (!_file.addImport(import, *_modules))
			{
				if (!incompleteMode())
					error_handle(import->getLocation(), "Unrecognized module '" + import->getString() + "' imported");
			}
			return {};
		})
		;

	_parser.rule("include") // {}
		.production("INCLUDE_DIRECTIVE", "INCLUDE_FILE", [&](auto&&) -> Value {
			return {};
		})
		;

	auto const common_last_rule = [&](auto&&) -> Value {
		_lastRuleLocation = currentFileContext()->getLocation();
		_lastRuleTokenStream = currentFileContext()->getTokenStream();
		return {};
	};

	auto const common_rule_init = [&](auto&& args) -> Value {
		const std::string& name_text = args[3].getTokenIt()->getString();
		if (ruleExists(name_text))
			error_handle(args[3].getTokenIt()->getLocation(), "Redefinition of rule '" + args[3].getTokenIt()->getString() + "'");
		args[3].getTokenIt()->setType(TokenType::RULE_NAME);
		args[3].getTokenIt()->setValue(std::make_shared<ValueSymbol>(name_text, Expression::Type::Bool));
		return {};
	};

	if (_features & Features::AvastOnly)
	{
		_parser.rule("sections_summary") // std::shared_ptr<SectionsSummary>
				.production("sections_summary", "variables", [&](auto&& args) -> Value {
					auto section_summary = std::move(args[0].getSectionsSummary());
					if (section_summary->isVariablesSet())
					{
						error_handle(currentFileContext()->getLocation(), "Duplicate variables section.");
					}
					section_summary->setVariables(args[1].getVariables());
					return section_summary;
				})
				.production("sections_summary", "strings", [&](auto&& args) -> Value {
					auto section_summary = std::move(args[0].getSectionsSummary());
					if (section_summary->isStringsTrieSet())
					{
						error_handle(currentFileContext()->getLocation(), "Duplicate strings section.");
					}
					section_summary->setStringsTrie(std::move(args[1].getStringsTrie()));
					return section_summary;
				})
				.production([&](auto&&) -> Value {
					auto variables = std::vector<Variable>();
					auto strings = std::make_shared<Rule::StringsTrie>();
					setCurrentStrings(strings);
					
					return std::make_shared<SectionsSummary>(strings, variables);
				})
				;

		_parser.rule("rule") // {}
			.production(
				"rule_mods", "RULE", common_last_rule, "ID", common_rule_init, "tags", "LCB", "metas", "sections_summary", "condition" , "RCB", [&](auto&& args) -> Value {
				auto rule = createCommonRule(args);
				auto sections_summary = std::move(args[8].getSectionsSummary());
				auto variables = sections_summary->getVariables();

				rule.setVariables(variables);
				rule.setStringsTrie(std::move(sections_summary->getStringsTrie()));
				rule.setCondition(std::move(args[9].getExpression()));
				args[10].getTokenIt()->setType(TokenType::RULE_END);

				for(auto iter = variables.begin(); iter != variables.end(); iter++) {
					removeLocalSymbol(iter->getKey());
				}

				addRule(std::move(rule));
				return {};
			})
			;
	}
	else
	{
		_parser.rule("strings_optional")
			.production("strings", [&](auto&& args) -> Value {
				return std::move(args[0].getStringsTrie());
			})
			.production([&](auto&&) -> Value {
				auto strings = std::make_shared<Rule::StringsTrie>();
				setCurrentStrings(strings);
				return strings;
			})
			;

		_parser.rule("rule") // {}
			.production(
				"rule_mods", "RULE", common_last_rule, "ID", common_rule_init, "tags", "LCB", "metas", "strings_optional", "condition" , "RCB", [&](auto&& args) -> Value {
				auto rule = createCommonRule(args);
				rule.setStringsTrie(std::move(args[8].getStringsTrie()));
				rule.setCondition(std::move(args[9].getExpression()));
				args[10].getTokenIt()->setType(TokenType::RULE_END);

				addRule(std::move(rule));
				return {};
			})
			;
	}

	_parser.rule("rule_mods") // vector<TokenIt>
		.production("rule_mods", "PRIVATE", [](auto&& args) -> Value {
			std::vector<TokenIt> mods = std::move(args[0].getMultipleTokenIt());
			TokenIt mod = args[1].getTokenIt();
			mod->setType(TokenType::PRIVATE);
			mods.emplace_back(std::move(mod));
			return mods;
		})
		.production("rule_mods", "GLOBAL", [](auto&& args) -> Value {
			std::vector<TokenIt> mods = std::move(args[0].getMultipleTokenIt());
			TokenIt mod = args[1].getTokenIt();
			mod->setType(TokenType::GLOBAL);
			mods.emplace_back(std::move(mod));
			return mods;
		})
		.production([](auto&&) -> Value { return std::vector<TokenIt>(); })
		;

	_parser.rule("tags") // vector<TokenIt>
		.production("COLON", "tag_list", [](auto&& args) -> Value {	return std::move(args[1]); })
		.production([](auto&&) -> Value { return std::vector<TokenIt>(); })
		;

	_parser.rule("tag_list") // vector<TokenIt>
		.production("tag_list", "ID", [](auto&& args) -> Value {
			std::vector<TokenIt> tags = std::move(args[0].getMultipleTokenIt());
			TokenIt tag = args[1].getTokenIt();
			tag->setType(TokenType::TAG);
			tags.emplace_back(std::move(tag));
			return tags;
		})
		.production("ID", [](auto&& args) -> Value {
			std::vector<TokenIt> tags;
			TokenIt tag = args[0].getTokenIt();
			tag->setType(TokenType::TAG);
			tags.emplace_back(std::move(tag));
			return tags;
		})
		;

	_parser.rule("metas") // vector<Meta>
		.production("META", "COLON", "metas_body", [](auto&& args) -> Value {
			args[1].getTokenIt()->setType(TokenType::COLON_BEFORE_NEWLINE);
			return std::move(args[2]);
		})
		.production([](auto&&) -> Value { return std::vector<yaramod::Meta>(); })
		;

	_parser.rule("metas_body") // vector<Meta>
		.production("metas_body", "ID", "ASSIGN", "literal", [](auto&& args) -> Value {
			std::vector<Meta> body = std::move(args[0].getMetas());
			TokenIt key = args[1].getTokenIt();
			key->setType(TokenType::META_KEY);
			TokenIt val = args[3].getTokenIt();
			val->setType(TokenType::META_VALUE);
			body.emplace_back(key, val);
			return body;
		})
		.production([](auto&&) -> Value { return std::vector<yaramod::Meta>(); })
		;

	_parser.rule("literal") //TokenIt
		.production("STRING_LITERAL", [](auto&& args) -> Value { return std::move(args[0]); })
		.production("INTEGER", [](auto&& args) -> Value { return std::move(args[0]); })
		.production("boolean", [](auto&& args) -> Value { return std::move(args[0]); })
		;

	_parser.rule("boolean") // TokenIt
		.production("BOOL_TRUE", [](auto&& args) -> Value { return std::move(args[0]); })
		.production("BOOL_FALSE", [](auto&& args) -> Value { return std::move(args[0]); })
		;

	if (_features & Features::AvastOnly)
	{
		_parser.rule("variables") // vector<Variable>
			.production("VARIABLES", "COLON", "variables_body", [this](auto&& args) -> Value {
				args[1].getTokenIt()->setType(TokenType::COLON_BEFORE_NEWLINE);
				return std::move(args[2]);
			})
			;

		_parser.rule("variables_body") // vector<Variable>
			.production("variables_body", "ID", "ASSIGN", "expression", [&](auto&& args) -> Value {
				std::vector<Variable> body = std::move(args[0].getVariables());
				TokenIt key = args[1].getTokenIt();
				key->setType(TokenType::VARIABLE_KEY);
				auto expr = args[3].getExpression();

				std::shared_ptr<Symbol> symbol;
				if (expr->isObject())
					symbol = std::make_shared<ReferenceSymbol>(key->getString(), std::static_pointer_cast<const IdExpression>(expr)->getSymbol());
				else
					symbol = std::make_shared<ValueSymbol>(key->getString(), expr->getType());

				if (!addLocalSymbol(symbol))
				{
					error_handle(currentFileContext()->getLocation(), "Redefinition of identifier " + key->getString());
				}

				body.emplace_back(key, expr);
				return body;
			})
			.production([](auto&&) -> Value { return std::vector<Variable>(); })
			;
	}

	_parser.rule("strings") // shared_ptr<StringsTrie>
		.production("STRINGS", "COLON", "strings_body_nonempty", [](auto&& args) -> Value {
			args[1].getTokenIt()->setType(TokenType::COLON_BEFORE_NEWLINE);
			return std::move(args[2]);
		})
		;

	_parser.rule("strings_body_nonempty") // shared_ptr<StringsTrie>
		.production(
			"strings_body", "STRING_ID", "ASSIGN", [](auto&& args) -> Value {
				args[1].getTokenIt()->setType(TokenType::STRING_ID_AFTER_NEWLINE);
				return {};
			},
			"string", [&](auto&& args) -> Value {
				const std::string& id = args[1].getTokenIt()->getPureText();
				const std::string& trieId = isAnonymousStringId(id) ? generateAnonymousStringPseudoId() : id;
				auto string = std::move(args[4].getYaramodString());
				string->setIdentifier(args[1].getTokenIt(), args[2].getTokenIt());
				auto strings = std::move(args[0].getStringsTrie());
				if (!strings->insert(trieId, std::move(string)))
				{
					error_handle(args[1].getTokenIt()->getLocation(), "Redefinition of string '" + trieId + "'");
				}
				return strings;
			}
		)
		;

	_parser.rule("strings_body") // shared_ptr<StringsTrie>
		.production("strings_body_nonempty", [&](auto&& args) -> Value {
			return std::move(args[0].getStringsTrie());
		})
		.production([&](auto&&) -> Value {
			auto strings = std::make_shared<Rule::StringsTrie>();
			setCurrentStrings(strings);
			return strings;
		})
		;

	_parser.rule("string")
		.production("STRING_LITERAL", "plain_string_mods", [&](auto&& args) -> Value {
			auto string = std::make_shared<PlainString>(currentFileContext()->getTokenStream(), std::move(args[0].getTokenIt()));
			auto mods = std::move(args[1].getStringMods());
			string->setModifiers(std::move(mods));
			return string;
		})
		.production("LCB", [](auto&& args) -> Value {
				args[0].getTokenIt()->setType(TokenType::HEX_START_BRACKET);
				return {};
			},
			"hex_string", "RCB", "hex_string_mods", [&](auto&& args) -> Value {
				args[3].getTokenIt()->setType(TokenType::HEX_END_BRACKET);
				auto hexString = std::make_shared<HexString>(currentFileContext()->getTokenStream(), args[0].getTokenIt(), std::move(args[2].getMultipleHexUnits()), args[3].getTokenIt());
				hexString->setModifiers(std::move(args[4].getStringMods()));
				return hexString;
			}
		)
		.production("regexp", "regexp_mods", [](auto&& args) -> Value {
			auto regexp_string = std::move(args[0].getYaramodString());
			auto mods = std::move(args[1].getStringMods());
			regexp_string->setModifiers(std::move(mods));
			return regexp_string;
		})
		;

	_parser.rule("plain_string_mods") // std::vector<std::shared_ptr<StringModifier>>
		.production("plain_string_mods", "plain_string_mod", [&](auto&& args) -> Value {
			auto stringMods = std::move(args[0].getStringMods());
			auto stringMod = std::move(args[1].getStringMod());
			checkStringModifier(stringMods, stringMod);
			stringMods.push_back(stringMod);
			return stringMods;
		})
		.production([](auto&&) -> Value {
			return StringModifiers{};
		})
		;

	_parser.rule("regexp_mods") // std::vector<std::shared_ptr<StringModifier>>
		.production("regexp_mods", "regexp_mod", [&](auto&& args) -> Value {
			auto stringMods = std::move(args[0].getStringMods());
			auto stringMod = std::move(args[1].getStringMod());
			checkStringModifier(stringMods, stringMod);
			stringMods.push_back(stringMod);
			return stringMods;
		})
		.production([](auto&&) -> Value {
			return StringModifiers{};
		})
		;

	_parser.rule("hex_string_mods") // std::vector<std::shared_ptr<StringModifier>>
		.production("hex_string_mods", "hex_string_mod", [&](auto&& args) -> Value {
			auto stringMods = std::move(args[0].getStringMods());
			auto stringMod = std::move(args[1].getStringMod());
			checkStringModifier(stringMods, stringMod);
			stringMods.push_back(stringMod);
			return stringMods;
		})
		.production([](auto&&) -> Value {
			return StringModifiers{};
		})
		;

	_parser.rule("plain_string_mod") // std::shared_ptr<StringModifier>
		.production("XOR", [](auto&& args) -> Value {
			return std::make_shared<XorStringModifier>(args[0].getTokenIt());
		})
		.production("XOR", "LP", "INTEGER", "RP", [](auto&& args) -> Value {
			auto key = args[2].getTokenIt()->getUInt();
			return std::make_shared<XorStringModifier>(args[0].getTokenIt(), args[3].getTokenIt(), key);
		})
		.production("XOR", "LP", "INTEGER", "MINUS", "INTEGER", "RP", [](auto&& args) -> Value {
			auto low = args[2].getTokenIt()->getUInt();
			auto high = args[4].getTokenIt()->getUInt();
			return std::make_shared<XorStringModifier>(args[0].getTokenIt(), args[5].getTokenIt(), low, high);
		})
		.production("BASE64", [](auto&& args) -> Value {
			return std::make_shared<Base64StringModifier>(args[0].getTokenIt());
		})
		.production("BASE64", "LP", "STRING_LITERAL", "RP", [](auto&& args) -> Value {
			auto alphabet = unescapeString(args[2].getTokenIt()->getString());
			return std::make_shared<Base64StringModifier>(args[0].getTokenIt(), args[3].getTokenIt(), alphabet);
		})
		.production("BASE64WIDE", [](auto&& args) -> Value {
			return std::make_shared<Base64WideStringModifier>(args[0].getTokenIt());
		})
		.production("BASE64WIDE", "LP", "STRING_LITERAL", "RP", [](auto&& args) -> Value {
			auto alphabet = unescapeString(args[2].getTokenIt()->getString());
			return std::make_shared<Base64WideStringModifier>(args[0].getTokenIt(), args[3].getTokenIt(), alphabet);
		})
		.production("regexp_mod", [](auto&& args) -> Value {
			return std::move(args[0]);
		})
		;

	_parser.rule("regexp_mod") // std::shared_ptr<StringModifier>
		.production("ASCII", [](auto&& args) -> Value {
			return std::make_shared<AsciiStringModifier>(args[0].getTokenIt());
		})
		.production("WIDE", [](auto&& args) -> Value {
			return std::make_shared<WideStringModifier>(args[0].getTokenIt());
		})
		.production("NOCASE", [](auto&& args) -> Value {
			return std::make_shared<NocaseStringModifier>(args[0].getTokenIt());
		})
		.production("FULLWORD", [](auto&& args) -> Value {
			return std::make_shared<FullwordStringModifier>(args[0].getTokenIt());
		})
		.production("hex_string_mod", [](auto&& args) -> Value {
			return std::move(args[0]);
		})
		;

	_parser.rule("hex_string_mod") // std::shared_ptr<StringModifier>
		.production("PRIVATE", [](auto&& args) -> Value {
			args[0].getTokenIt()->setType(TokenType::PRIVATE_STRING_MODIFIER);
			return std::make_shared<PrivateStringModifier>(args[0].getTokenIt());
		})
		;

	_parser.rule("hex_string") // vector<shared_ptr<HexStringUnit>>
		.production("hex_string_edge", [](auto&& args) -> Value {
			return std::move(args[0]);
		})
		.production("hex_string_edge", "hex_string_body", "hex_string_edge", [](auto&& args) -> Value {
			std::vector<std::shared_ptr<HexStringUnit>> output = std::move(args[0].getMultipleHexUnits());
			std::vector<std::shared_ptr<HexStringUnit>> body = std::move(args[1].getMultipleHexUnits());
			std::vector<std::shared_ptr<HexStringUnit>> edge = std::move(args[2].getMultipleHexUnits());
			output.reserve(output.size() + body.size() + edge.size());
			std::move(body.begin(), body.end(), std::back_inserter(output));
			std::move(edge.begin(), edge.end(), std::back_inserter(output));
			return output;
		})
		;

	_parser.rule("hex_string_edge") // vector<shared_ptr<HexStringUnit>>
		.production("hex_byte", [](auto&& args) -> Value {
			return std::move(args[0]);
		})
		.production("hex_or", [](auto&& args) -> Value {
			std::vector<std::shared_ptr<yaramod::HexStringUnit>> units;
			units.push_back(std::move(args[0].getHexUnit()));
			return units;
		})
		;

	_parser.rule("hex_byte") // vector<shared_ptr<HexStringUnit>>
		.production("HEX_NIBBLE", "HEX_NIBBLE", [](auto&& args) -> Value {
			std::vector<std::shared_ptr<HexStringUnit>> output;
			auto first = std::make_shared<HexStringNibble>(args[0].getTokenIt());
			auto second = std::make_shared<HexStringNibble>(args[1].getTokenIt());
			output.reserve(2);
			output.push_back(std::move(first));
			output.push_back(std::move(second));
			return output;
		})
		.production("HEX_NIBBLE", "HEX_WILDCARD", [](auto&& args) -> Value {
			std::vector<std::shared_ptr<HexStringUnit>> output;
			auto first = std::make_shared<HexStringNibble>(args[0].getTokenIt());
			args[1].getTokenIt()->setType(TokenType::HEX_WILDCARD_HIGH);
			auto second = std::make_shared<HexStringWildcard>(args[1].getTokenIt());
			output.reserve(2);
			output.push_back(std::move(first));
			output.push_back(std::move(second));
			return output;
		})
		.production("HEX_WILDCARD", "HEX_NIBBLE", [](auto&& args) -> Value {
			std::vector<std::shared_ptr<HexStringUnit>> output;
			args[0].getTokenIt()->setType(TokenType::HEX_WILDCARD_LOW);
			auto first = std::make_shared<HexStringWildcard>(args[0].getTokenIt());
			auto second = std::make_shared<HexStringNibble>(args[1].getTokenIt());
			output.reserve(2);
			output.push_back(std::move(first));
			output.push_back(std::move(second));
			return output;
		})
		.production("HEX_WILDCARD", "HEX_WILDCARD", [](auto&& args) -> Value {
			std::vector<std::shared_ptr<HexStringUnit>> output;
			args[0].getTokenIt()->setType(TokenType::HEX_WILDCARD_LOW);
			auto first = std::make_shared<HexStringWildcard>(args[0].getTokenIt());
			args[1].getTokenIt()->setType(TokenType::HEX_WILDCARD_HIGH);
			auto second = std::make_shared<HexStringWildcard>(args[1].getTokenIt());
			output.reserve(2);
			output.push_back(std::move(first));
			output.push_back(std::move(second));
			return output;
		})
		;

	_parser.rule("hex_string_body") // vector<shared_ptr<HexStringUnit>>
		.production("hex_string_body", "hex_byte", [](auto&& args) -> Value {
			auto body = std::move(args[0].getMultipleHexUnits());
			auto byte = std::move(args[1].getMultipleHexUnits());
			std::move(byte.begin(), byte.end(), std::back_inserter(body));
			return body;
		})
		.production("hex_string_body", "hex_or", [](auto&& args) -> Value {
			auto body = std::move(args[0].getMultipleHexUnits());
			body.push_back(std::move(args[1].getHexUnit()));
			return body;
		})
		.production("hex_string_body", "hex_jump", [](auto&& args) -> Value {
			std::vector<std::shared_ptr<HexStringUnit>> body = std::move(args[0].getMultipleHexUnits());
			body.push_back(std::move(args[1].getHexUnit()));
			return body;
		})
		.production([](auto&&) -> Value { return std::vector<std::shared_ptr<HexStringUnit>>(); })
		;

	_parser.rule("hex_or") // shared_ptr<HexStringUnit>
		.production("LP", "hex_or_body", "RP", [](auto&& args) -> Value {
			args[0].getTokenIt()->setType(TokenType::HEX_ALT_LEFT_BRACKET);
			args[2].getTokenIt()->setType(TokenType::HEX_ALT_RIGHT_BRACKET);
			return std::make_shared<HexStringOr>(std::move(args[1].getMultipleHexStrings()));
		})
		;

	_parser.rule("hex_or_body") // vector<shared_ptr<yaramod::String>>
		.production("hex_string_body", [&](auto&& args) -> Value {
			std::vector<std::shared_ptr<HexString>> output;
			auto hexStr = std::make_shared<HexString>(currentFileContext()->getTokenStream(), std::move(args[0].getMultipleHexUnits()));
			output.push_back(std::move(hexStr));
			return output;
		})
		.production("hex_or_body", "HEX_OR", "hex_string_body", [&](auto&& args) -> Value {
			auto output = std::move(args[0].getMultipleHexStrings());
			auto hexStr = std::make_shared<HexString>(currentFileContext()->getTokenStream(), std::move(args[2].getMultipleHexUnits()));
			output.push_back(hexStr);
			return output;
		})
		;

	_parser.rule("hex_jump") // shared_ptr<HexStringUnit>
		.production("LSQB", "HEX_INTEGER", "RSQB", [](auto&& args) -> Value {
			args[0].getTokenIt()->setType(TokenType::HEX_JUMP_LEFT_BRACKET);
			args[2].getTokenIt()->setType(TokenType::HEX_JUMP_RIGHT_BRACKET);
			return std::make_shared<HexStringJump>(args[0].getTokenIt(), args[1].getTokenIt(), args[1].getTokenIt(), args[2].getTokenIt());
		})
		.production("LSQB", "HEX_INTEGER", "DASH", "HEX_INTEGER", "RSQB", [](auto&& args) -> Value {
			args[0].getTokenIt()->setType(TokenType::HEX_JUMP_LEFT_BRACKET);
			args[4].getTokenIt()->setType(TokenType::HEX_JUMP_RIGHT_BRACKET);
			return std::make_shared<HexStringJump>(args[0].getTokenIt(), args[1].getTokenIt(), args[3].getTokenIt(), args[4].getTokenIt());
		})
		.production("LSQB", "HEX_INTEGER", "DASH", "RSQB", [](auto&& args) -> Value {
			args[0].getTokenIt()->setType(TokenType::HEX_JUMP_LEFT_BRACKET);
			args[3].getTokenIt()->setType(TokenType::HEX_JUMP_RIGHT_BRACKET);
			return std::make_shared<HexStringJump>(args[0].getTokenIt(), args[1].getTokenIt(), args[3].getTokenIt());
		})
		.production("LSQB", "DASH", "RSQB", [](auto&& args) -> Value {
			args[0].getTokenIt()->setType(TokenType::HEX_JUMP_LEFT_BRACKET);
			args[2].getTokenIt()->setType(TokenType::HEX_JUMP_RIGHT_BRACKET);
			return std::make_shared<HexStringJump>(args[0].getTokenIt(), args[2].getTokenIt());
		})
		;

	_parser.rule("regexp") // shared_ptr<yaramod::String>
		.production("SLASH", "regexp_body", "SLASH", [](auto&& args) -> Value {
			auto regexp_string = std::move(args[1].getYaramodString());
			std::static_pointer_cast<Regexp>(regexp_string)->setSuffixModifiers(args[2].getString().substr(1));
			return regexp_string;
		})
		;

	_parser.rule("regexp_body") // shared_ptr<yaramod::String>
		.production("regexp_or", [&](auto&& args) -> Value { return Value(std::make_shared<Regexp>(currentFileContext()->getTokenStream(), std::move(args[0].getRegexpUnit()))); });

	_parser.rule("regexp_or") // shared_ptr<RegexpUnit>
		.production("regexp_concat", [](auto&& args) -> Value { return Value(std::make_shared<RegexpConcat>(std::move(args[0].getMultipleRegexpUnits()))); })
		.production("regexp_or", "REGEXP_OR", "regexp_concat", [](auto&& args) -> Value {
			std::shared_ptr<RegexpUnit> arg = std::move(args[0].getRegexpUnit());
			std::shared_ptr<RegexpUnit> concat = std::make_shared<RegexpConcat>(args[2].getMultipleRegexpUnits());
			return std::make_shared<RegexpOr>(std::move(arg), std::move(concat));
		})
		;

	_parser.rule("regexp_concat") // vector<shared_ptr<RegexpUnit>>
		.production("regexp_repeat", [](auto&& args) -> Value {
			std::vector<std::shared_ptr<yaramod::RegexpUnit>> output;
			output.push_back(std::move(args[0].getRegexpUnit()));
			return output;
		})
		.production("regexp_concat", "regexp_repeat", [](auto&& args) -> Value {
			auto output = std::move(args[0].getMultipleRegexpUnits());
			output.push_back(std::move(args[1].getRegexpUnit()));
			return output;
		})
		;

	_parser.rule("regexp_repeat") // shared_ptr<RegexpUnit>
		.production("regexp_single", "REGEXP_ITER", "regexp_greedy", [](auto&& args) -> Value {
			return std::make_shared<RegexpIteration>(std::move(args[0].getRegexpUnit()), args[2].getBool());
		})
		.production("regexp_single", "REGEXP_PITER", "regexp_greedy", [](auto&& args) -> Value {
			return std::make_shared<RegexpPositiveIteration>(std::move(args[0].getRegexpUnit()), args[2].getBool());
		})
		.production("regexp_single", "REGEXP_OPTIONAL", "regexp_greedy", [](auto&& args) -> Value {
			return std::make_shared<RegexpOptional>(std::move(args[0].getRegexpUnit()), args[2].getBool());
		})
		.production("regexp_single", "REGEXP_RANGE", "regexp_greedy", [&](auto&& args) -> Value {
			auto pair = std::move(args[1].getRegexpRangePair());
			if (!pair.first && !pair.second)
				error_handle(currentFileContext()->getLocation(), "Range in regular expression does not have defined lower bound nor higher bound");
			if (pair.first && pair.second && pair.first.value() > pair.second.value())
				error_handle(currentFileContext()->getLocation(), "Range in regular expression has greater lower bound than higher bound");
			return std::make_shared<RegexpRange>(std::move(args[0].getRegexpUnit()), std::move(pair), args[2].getBool());
		})
		.production("regexp_single", [](auto&& args) -> Value {
			return std::move(args[0]);
		})
		.production("REGEXP_WORD_BOUNDARY", [](auto&&) -> Value {
			return std::make_shared<RegexpWordBoundary>();
		})
		.production("REGEXP_NON_WORD_BOUNDARY", [](auto&&) -> Value {
			return std::make_shared<RegexpNonWordBoundary>();
		})
		.production("REGEXP_START_OF_LINE", [](auto&&) -> Value {
			return std::make_shared<RegexpStartOfLine>();
		})
		.production("REGEXP_END_OF_LINE", [](auto&&) -> Value {
			return std::make_shared<RegexpEndOfLine>();
		})
		;

	_parser.rule("regexp_greedy") // bool
		.production([](auto&&) -> Value { return true; })
		.production("REGEXP_OPTIONAL", [](auto&&) -> Value { return false; })
		;

	_parser.rule("regexp_single") // shared_ptr<yaramod::RegexpUnit>
		.production("LP", "regexp_or", "RP", [](auto&& args) -> Value { return Value(std::make_shared<RegexpGroup>(std::move(args[1].getRegexpUnit()))); })
		.production("REGEXP_ANY_CHAR", [](auto&&) -> Value { return Value(std::make_shared<RegexpAnyChar>()); })
		.production("REGEXP_ESCAPE", [](auto&& args) -> Value { return Value(std::make_shared<RegexpText>(std::move(args[0].getString()))); })
		.production("REGEXP_CHAR", [](auto&& args) -> Value { return Value(std::make_shared<RegexpText>(std::move(args[0].getString()))); })
		.production("REGEXP_WORD_CHAR", [](auto&&) -> Value { return Value(std::make_shared<RegexpWordChar>()); })
		.production("REGEXP_NON_WORD_CHAR", [](auto&&) -> Value { return Value(std::make_shared<RegexpNonWordChar>()); })
		.production("REGEXP_SPACE", [](auto&&) -> Value { return Value(std::make_shared<RegexpSpace>()); })
		.production("REGEXP_NON_SPACE", [](auto&&) -> Value { return Value(std::make_shared<RegexpNonSpace>()); })
		.production("REGEXP_DIGIT", [](auto&&) -> Value { return Value(std::make_shared<RegexpDigit>()); })
		.production("REGEXP_NON_DIGIT", [](auto&&) -> Value { return Value(std::make_shared<RegexpNonDigit>()); })
		.production("REGEXP_CLASS", [&](auto&& args) -> Value {
			auto record = std::move(args[0].getRegexpClassRecord());
			if (!record.first)
				return Value(std::make_shared<RegexpText>(std::string{}));
			auto c = record.second;
			if (!c.empty() && c[0] == '^')
				return std::make_shared<RegexpClass>(c.substr(1, c.length() - 1), true);
			else
				return std::make_shared<RegexpClass>(std::move(c), false);
		})
		;

	_parser.rule("condition") // Expression::Ptr
		.production("CONDITION", "COLON", "expression", [](auto&& args) -> Value {
			args[1].getTokenIt()->setType(TokenType::COLON_BEFORE_NEWLINE);
			return std::move(args[2]);
		})
		;

	auto& expr = _parser.rule("expression") // Expression::Ptr
		.production("boolean", [&](auto&& args) -> Value {
			auto output = std::make_shared<BoolLiteralExpression>(currentTokenStream(), args[0].getTokenIt());
			output->setType(Expression::Type::Bool);
			return output;
		})
		.production("STRING_ID", [&](auto&& args) -> Value {
			TokenIt id = args[0].getTokenIt();
			assert(id->isString());
			if (!stringExists(id->getString()))
				error_handle(id->getLocation(), "Reference to undefined string '" + id->getString() + "'");
			if (id->getString().size() > 1)
				id->setValue(findStringDefinition(id->getString()));
			auto output = std::make_shared<StringExpression>(std::move(id));
			output->setType(Expression::Type::Bool);
			output->setTokenStream(currentTokenStream());
			return output;
		})
		.production("STRING_ID", "AT", "primary_expression", [&](auto&& args) -> Value {
			TokenIt id = args[0].getTokenIt();
			assert(id->isString());
			if (!stringExists(id->getString()))
				error_handle(id->getLocation(), "Reference to undefined string '" + id->getString() + "'");
			if (id->getString().size() > 1)
				id->setValue(findStringDefinition(id->getString()));
			TokenIt op = args[1].getTokenIt();
			Expression::Ptr expr = args[2].getExpression();
			if (!expr->isInt())
				error_handle(args[1].getTokenIt()->getLocation(), "Operator 'at' expects integer on the right-hand side of the expression");
			auto output = std::make_shared<StringAtExpression>(id, op, std::move(expr));
			output->setType(Expression::Type::Bool);
			output->setTokenStream(currentTokenStream());
			return output;
		})
		.production("STRING_ID", "IN", "range", [&](auto&& args) -> Value {
			TokenIt id = args[0].getTokenIt();
			assert(id->isString());
			if (!stringExists(id->getString()))
				error_handle(id->getLocation(), "Reference to undefined string '" + id->getString() + "'");
			if (id->getString().size() > 1)
				id->setValue(findStringDefinition(id->getString()));
			TokenIt op = args[1].getTokenIt();
			Expression::Ptr range = args[2].getExpression();

			auto output = std::make_shared<StringInRangeExpression>(id, op, std::move(range));
			output->setType(Expression::Type::Bool);
			output->setTokenStream(currentTokenStream());
			return output;
		})
		.production(
			"FOR", "for_expression", "ID", "IN", "integer_set", [&](auto&& args) -> Value {
				auto symbol = std::make_shared<ValueSymbol>(args[2].getTokenIt()->getString(), Expression::Type::Int);
				if (!addLocalSymbol(symbol))
					error_handle(args[2].getTokenIt()->getLocation(), "Redefinition of identifier '" + args[2].getTokenIt()->getString() + "'");
				return {};
			},
			"COLON", "LP", "expression", "RP", [&](auto&& args) -> Value {
				TokenIt for_token = args[0].getTokenIt();
				auto for_expr = std::move(args[1].getExpression());
				TokenIt id = args[2].getTokenIt();

				TokenIt op_in = args[3].getTokenIt();
				auto set = std::move(args[4].getExpression());
				TokenIt lp = args[7].getTokenIt();
				auto expr = args[8].getExpression();
				TokenIt rp = args[9].getTokenIt();

				removeLocalSymbol(id->getString());
				lp->setType(TokenType::LP_WITH_SPACE_AFTER);
				rp->setType(TokenType::RP_WITH_SPACE_BEFORE);
				auto output = std::make_shared<ForArrayExpression>(for_token, std::move(for_expr), id, op_in, std::move(set), lp, std::move(expr), rp);
				output->setType(Expression::Type::Bool);
				output->setTokenStream(currentTokenStream());
				return output;
			}
		)
		.production(
			"FOR", "for_expression", "ID", "IN", "identifier", [&](auto&& args) -> Value {
				const auto& iterable = args[4].getExpression();
				std::shared_ptr<Symbol> parentSymbol = std::static_pointer_cast<const IdExpression>(iterable)->getSymbol();
				assert(parentSymbol);
				if (!parentSymbol->isArray())
				{
					if (!incompleteMode() || !parentSymbol->isUndefined())
						error_handle((++args[3].getTokenIt())->getLocation(), "Identifier '" + parentSymbol->getName() + "' is not an array");
					else
					{
						auto parentExpr = std::static_pointer_cast<IdExpression>(iterable);
						const auto& parentTokenText = parentExpr->getSymbolToken()->getText();
						parentExpr->setSymbol(std::make_shared<ArraySymbol>(parentTokenText, ExpressionType::Undefined));
					}
				}

				std::shared_ptr<const ArraySymbol> iterParentSymbol = std::static_pointer_cast<const ArraySymbol>(parentSymbol);

				std::shared_ptr<Symbol> symbol;
				if (iterParentSymbol->isStructured())
				{
					auto s = std::static_pointer_cast<const StructureSymbol>(iterParentSymbol->getStructuredElementType());
					symbol = std::make_shared<StructureSymbol>(*s);
					symbol->setName(args[2].getTokenIt()->getString());
				}
				else
				{
					symbol = std::make_shared<ValueSymbol>(args[2].getTokenIt()->getString(), iterParentSymbol->getElementType());
				}

				if (!addLocalSymbol(symbol))
					error_handle(args[2].getTokenIt()->getLocation(), "Redefinition of identifier '" + args[2].getTokenIt()->getString() + "'");
				return {};
			},
			"COLON", "LP", "expression", "RP", [&](auto&& args) -> Value {
				TokenIt for_token = args[0].getTokenIt();
				auto for_expr = std::move(args[1].getExpression());
				TokenIt id = args[2].getTokenIt();
				TokenIt op_in = args[3].getTokenIt();
				auto array = std::move(args[4].getExpression());

				TokenIt lp = args[7].getTokenIt();
				auto expr = args[8].getExpression();
				TokenIt rp = args[9].getTokenIt();

				removeLocalSymbol(id->getString());
				lp->setType(TokenType::LP_WITH_SPACE_AFTER);
				rp->setType(TokenType::RP_WITH_SPACE_BEFORE);
				auto output = std::make_shared<ForArrayExpression>(for_token, std::move(for_expr), id, op_in, std::move(array), lp, std::move(expr), rp);
				output->setType(Expression::Type::Bool);
				output->setTokenStream(currentTokenStream());
				return output;
			}
		)
		.production(
			"FOR", "for_expression", "ID", "COMMA", "ID", "IN", "identifier", [&](auto&& args) -> Value {
				const auto& iterable = args[6].getExpression();
				std::shared_ptr<Symbol> parentSymbol = std::static_pointer_cast<const IdExpression>(iterable)->getSymbol();
				assert(parentSymbol);
				if (!parentSymbol->isDictionary())
				{
					if (!incompleteMode() || !parentSymbol->isUndefined())
						error_handle((++args[5].getTokenIt())->getLocation(), "Identifier '" + parentSymbol->getName() + "' is not an dictionary");
					else
					{
						auto parentExpr = std::static_pointer_cast<IdExpression>(iterable);
						const auto& parentTokenText = parentExpr->getSymbolToken()->getText();
						parentExpr->setSymbol(std::make_shared<DictionarySymbol>(parentTokenText, ExpressionType::Undefined));
					}
				}

				std::shared_ptr<Symbol> symbol1 = std::make_shared<ValueSymbol>(args[2].getTokenIt()->getString(), ExpressionType::String);
				if (!addLocalSymbol(symbol1))
					error_handle(args[2].getTokenIt()->getLocation(), "Redefinition of identifier '" + args[2].getTokenIt()->getString() + "'");

				std::shared_ptr<const DictionarySymbol> iterParentSymbol = std::static_pointer_cast<const DictionarySymbol>(parentSymbol);

				std::shared_ptr<Symbol> symbol2;
				if (iterParentSymbol->isStructured())
				{
					auto s = std::static_pointer_cast<const StructureSymbol>(iterParentSymbol->getStructuredElementType());
					symbol2 = std::make_shared<StructureSymbol>(*s);
					symbol2->setName(args[4].getTokenIt()->getString());
				}
				else
				{
					symbol2 = std::make_shared<ValueSymbol>(args[4].getTokenIt()->getString(), iterParentSymbol->getElementType());
				}

				if (!addLocalSymbol(symbol2))
					error_handle(args[4].getTokenIt()->getLocation(), "Redefinition of identifier '" + args[4].getTokenIt()->getString() + "'");
				return {};
			},
			"COLON", "LP", "expression", "RP", [&](auto&& args) -> Value {
				TokenIt for_token = args[0].getTokenIt();
				auto for_expr = std::move(args[1].getExpression());
				TokenIt id1 = args[2].getTokenIt();
				TokenIt comma = args[3].getTokenIt();
				TokenIt id2 = args[4].getTokenIt();
				TokenIt op_in = args[5].getTokenIt();
				auto dict = std::move(args[6].getExpression());

				TokenIt lp = args[9].getTokenIt();
				auto expr = args[10].getExpression();
				TokenIt rp = args[11].getTokenIt();

				removeLocalSymbol(id1->getString());
				removeLocalSymbol(id2->getString());
				lp->setType(TokenType::LP_WITH_SPACE_AFTER);
				rp->setType(TokenType::RP_WITH_SPACE_BEFORE);
				auto output = std::make_shared<ForDictExpression>(for_token, std::move(for_expr), id1, comma, id2, op_in, std::move(dict), lp, std::move(expr), rp);
				output->setType(Expression::Type::Bool);
				output->setTokenStream(currentTokenStream());
				return output;
			}
		)
		.production(
			"FOR", "for_expression", "OF", "string_set", [&](auto&& args) -> Value {
				if (isInStringLoop())
					error_handle(args[0].getTokenIt()->getLocation(), "Nesting of for-loop over strings is not allowed");
				stringLoopEnter();
				return {};
			},
			"COLON", "LP", "expression", "RP", [&](auto&& args) -> Value {
				TokenIt for_token = args[0].getTokenIt();
				auto for_expr = std::move(args[1].getExpression());
				TokenIt of = args[2].getTokenIt();
				auto set = std::move(args[3].getExpression());

				TokenIt lp = args[6].getTokenIt();
				auto expr = args[7].getExpression();
				TokenIt rp = args[8].getTokenIt();

				lp->setType(TokenType::LP_WITH_SPACE_AFTER);
				rp->setType(TokenType::RP_WITH_SPACE_BEFORE);
				auto output = std::make_shared<ForStringExpression>(for_token, std::move(for_expr), of, std::move(set), lp, std::move(expr), rp);
				output->setType(Expression::Type::Bool);
				output->setTokenStream(currentTokenStream());
				stringLoopLeave();
				return output;
			}
		)
		.production("for_expression", "OF", "string_set", [&](auto&& args) -> Value {
			auto for_expr = std::move(args[0].getExpression());
			TokenIt of = args[1].getTokenIt();
			auto set = std::move(args[2].getExpression());
			auto output = std::make_shared<OfExpression>(std::move(for_expr), of, std::move(set));
			output->setType(Expression::Type::Bool);
			output->setTokenStream(currentTokenStream());
			return output;
		})
<<<<<<< HEAD
		.production("for_expression", "OF", "string_set", "IN", "range", [&](auto&& args) -> Value {
			auto for_expr = std::move(args[0].getExpression());
			TokenIt of = args[1].getTokenIt();
			auto set = std::move(args[2].getExpression());
			TokenIt in = args[3].getTokenIt();
			auto range = args[4].getExpression();
			auto output = std::make_shared<OfExpression>(std::move(for_expr), of, std::move(set), in, std::move(range));
=======
		.production("primary_expression", "PERCENT", "OF", "string_set", [&](auto&& args) -> Value {
			auto for_expr = std::move(args[0].getExpression());
			TokenIt percent = args[1].getTokenIt();
			std::uint64_t value = 0;
			if (strToNum(for_expr->getText(), value))
			{
				if (value == 0 || value > 100)
				{
					std::stringstream ss;
					ss << "Percentage must be between 1 and 100 (inclusive). Got " << value << ".";
					error_handle(percent->getLocation(), ss.str());
				}
			}
			auto percentual_expr = std::make_shared<PercentualExpression>(std::move(for_expr), percent);
			TokenIt of = args[2].getTokenIt();
			auto set = std::move(args[3].getExpression());
			auto output = std::make_shared<OfExpression>(std::move(percentual_expr), of, std::move(set));
>>>>>>> 8084a64d
			output->setType(Expression::Type::Bool);
			output->setTokenStream(currentTokenStream());
			return output;
		})
		.production("NOT", "expression", [&](auto&& args) -> Value {
			TokenIt not_token = args[0].getTokenIt();
			auto expr = std::move(args[1].getExpression());
			auto output = std::make_shared<NotExpression>(not_token, std::move(expr));
			output->setType(Expression::Type::Bool);
			output->setTokenStream(currentTokenStream());
			return output;
		})
		.production("DEFINED", "expression", [&](auto&& args) -> Value {
			TokenIt not_token = args[0].getTokenIt();
			auto expr = std::move(args[1].getExpression());
			auto output = std::make_shared<DefinedExpression>(not_token, std::move(expr));
			output->setType(Expression::Type::Bool);
			output->setTokenStream(currentTokenStream());
			return output;
			})
		.production("expression", "AND", "expression", [&](auto&& args) -> Value {
			auto left = std::move(args[0].getExpression());
			TokenIt and_token = args[1].getTokenIt();
			auto right = std::move(args[2].getExpression());
			auto output = std::make_shared<AndExpression>(std::move(left), and_token, std::move(right));
			output->setType(Expression::Type::Bool);
			output->setTokenStream(currentTokenStream());
			return output;
		})
		.production("expression", "OR", "expression", [&](auto&& args) -> Value {
			auto left = std::move(args[0].getExpression());
			TokenIt or_token = args[1].getTokenIt();
			auto right = std::move(args[2].getExpression());
			auto output = std::make_shared<OrExpression>(std::move(left), or_token, std::move(right));
			output->setType(Expression::Type::Bool);
			output->setTokenStream(currentTokenStream());
			return output;
		})
		.production("primary_expression", "LT", "primary_expression", [&](auto&& args) -> Value {
			auto left = std::move(args[0].getExpression());
			TokenIt op_token = args[1].getTokenIt();
			auto right = std::move(args[2].getExpression());
			auto output = std::make_shared<LtExpression>(std::move(left), op_token, std::move(right));
			output->setType(Expression::Type::Bool);
			output->setTokenStream(currentTokenStream());
			return output;
		})
		.production("primary_expression", "GT", "primary_expression", [&](auto&& args) -> Value {
			auto left = std::move(args[0].getExpression());
			TokenIt op_token = args[1].getTokenIt();
			auto right = std::move(args[2].getExpression());
			auto output = std::make_shared<GtExpression>(std::move(left), op_token, std::move(right));
			output->setType(Expression::Type::Bool);
			output->setTokenStream(currentTokenStream());
			return output;
		})
		.production("primary_expression", "LE", "primary_expression", [&](auto&& args) -> Value {
			auto left = std::move(args[0].getExpression());
			TokenIt op_token = args[1].getTokenIt();
			auto right = std::move(args[2].getExpression());
			auto output = std::make_shared<LeExpression>(std::move(left), op_token, std::move(right));
			output->setType(Expression::Type::Bool);
			output->setTokenStream(currentTokenStream());
			return output;
		})
		.production("primary_expression", "GE", "primary_expression", [&](auto&& args) -> Value {
			auto left = std::move(args[0].getExpression());
			TokenIt op_token = args[1].getTokenIt();
			auto right = std::move(args[2].getExpression());
			auto output = std::make_shared<GeExpression>(std::move(left), op_token, std::move(right));
			output->setType(Expression::Type::Bool);
			output->setTokenStream(currentTokenStream());
			return output;
		})
		.production("primary_expression", "EQ", "primary_expression", [&](auto&& args) -> Value {
			auto left = std::move(args[0].getExpression());
			TokenIt op_token = args[1].getTokenIt();
			auto right = std::move(args[2].getExpression());
			auto output = std::make_shared<EqExpression>(std::move(left), op_token, std::move(right));
			output->setType(Expression::Type::Bool);
			output->setTokenStream(currentTokenStream());
			return output;
		})
		.production("primary_expression", "NEQ", "primary_expression", [&](auto&& args) -> Value {
			auto left = std::move(args[0].getExpression());
			TokenIt op_token = args[1].getTokenIt();
			auto right = std::move(args[2].getExpression());
			auto output = std::make_shared<NeqExpression>(std::move(left), op_token, std::move(right));
			output->setType(Expression::Type::Bool);
			output->setTokenStream(currentTokenStream());
			return output;
		})
		.production("primary_expression", "CONTAINS", "primary_expression", [&](auto&& args) -> Value {
			auto left = std::move(args[0].getExpression());
			TokenIt op_token = args[1].getTokenIt();
			auto right = std::move(args[2].getExpression());
			if (!left->isString())
				error_handle(op_token->getLocation(), "operator 'contains' expects string on the left-hand side of the expression");
			if (!right->isString())
				error_handle(op_token->getLocation(), "operator 'contains' expects string on the right-hand side of the expression");
			auto output = std::make_shared<ContainsExpression>(std::move(left), op_token, std::move(right));
			output->setType(Expression::Type::Bool);
			output->setTokenStream(currentTokenStream());
			return output;
		})
		.production("primary_expression", "MATCHES", "regexp", [&](auto&& args) -> Value {
			auto left = std::move(args[0].getExpression());
			TokenIt op_token = args[1].getTokenIt();
			auto right = std::move(args[2].getYaramodString());
			if (!left->isString())
				error_handle(op_token->getLocation(), "operator 'matches' expects string on the left-hand side of the expression");
			auto regexp_expression = std::make_shared<RegexpExpression>(std::move(right));
			auto output = std::make_shared<MatchesExpression>(std::move(left), op_token, std::move(regexp_expression));
			output->setType(Expression::Type::Bool);
			output->setTokenStream(currentTokenStream());
			return output;
		})
		.production("primary_expression", "IEQUALS", "primary_expression", [&](auto&& args) -> Value {
			auto left = std::move(args[0].getExpression());
			TokenIt op_token = args[1].getTokenIt();
			auto right = std::move(args[2].getExpression());
			if (!left->isString())
				error_handle(op_token->getLocation(), "operator 'iequals' expects string on the left-hand side of the expression");
			if (!right->isString())
				error_handle(op_token->getLocation(), "operator 'iequals' expects string on the right-hand side of the expression");
			auto output = std::make_shared<IequalsExpression>(std::move(left), op_token, std::move(right));
			output->setType(Expression::Type::Bool);
			output->setTokenStream(currentTokenStream());
			return output;
		})
		.production("primary_expression", [](auto&& args) -> Value {
			return std::move(args[0]);
		}).precedence(0, pog::Associativity::Left)
		.production("LP", "expression", "RP", [&](auto&& args) -> Value {
			auto expr = std::move(args[1].getExpression());
			auto type = expr->getType();
			auto output = std::make_shared<ParenthesesExpression>(args[0].getTokenIt(), std::move(expr), args[2].getTokenIt());
			output->setType(type);
			output->setTokenStream(currentTokenStream());
			return output;
		})
		;

	if (_features & Features::AvastOnly)
		expr.production("for_expression", "OF", "expression_iterable", [this](auto&& args) -> Value {
			auto for_expr = std::move(args[0].getExpression());
			TokenIt of = args[1].getTokenIt();
			auto array = std::move(args[2].getExpression());
			auto output = std::make_shared<OfExpression>(std::move(for_expr), of, std::move(array));
			output->setType(Expression::Type::Bool);
			output->setTokenStream(currentTokenStream());
			return output;
		})
		;

	_parser.rule("primary_expression") // Expression::Ptr
		.production("LP", "primary_expression", "RP", [&](auto&& args) -> Value {
			auto type = args[1].getExpression()->getType();
			auto output = std::make_shared<ParenthesesExpression>(args[0].getTokenIt(), std::move(args[1].getExpression()), args[2].getTokenIt());
			output->setType(type);
			output->setTokenStream(currentTokenStream());
			return output;
		})
		.production("FILESIZE", [&](auto&& args) -> Value {
			auto output = std::make_shared<FilesizeExpression>(args[0].getTokenIt());
			output->setType(Expression::Type::Int);
			output->setTokenStream(currentTokenStream());
			return output;
		})
		.production("ENTRYPOINT", [&](auto&& args) -> Value {
			auto output = std::make_shared<EntrypointExpression>(args[0].getTokenIt());
			output->setType(Expression::Type::Int);
			return output;
		})
		.production("INTEGER", [&](auto&& args) -> Value {
			auto output = std::make_shared<IntLiteralExpression>(currentTokenStream(), args[0].getTokenIt());
			output->setType(Expression::Type::Int);
			return output;
		})
		.production("DOUBLE", [&](auto&& args) -> Value {
			auto output = std::make_shared<DoubleLiteralExpression>(currentTokenStream(), args[0].getTokenIt());
			output->setType(Expression::Type::Float);
			return output;
		})
		.production("STRING_LITERAL", [&](auto&& args) -> Value {
			auto output = std::make_shared<StringLiteralExpression>(currentTokenStream(), args[0].getTokenIt());
			output->setType(Expression::Type::String);
			return output;
		})
		.production("STRING_COUNT", [&](auto&& args) -> Value {
			// Replace '#' for '$' to get string id
			TokenIt id = args[0].getTokenIt();
			auto stringId = id->getString();
			stringId[0] = '$';

			if (!stringExists(stringId))
				error_handle(args[0].getTokenIt()->getLocation(), "Reference to undefined string '" + args[0].getTokenIt()->getString() + "'");
			if (stringId.size() > 1)
				id->setValue(findStringDefinition(stringId));
			auto output = std::make_shared<StringCountExpression>(args[0].getTokenIt());
			output->setType(Expression::Type::Int);
			output->setTokenStream(currentTokenStream());
			return output;
		})
		.production("STRING_COUNT", "IN", "range", [&](auto&& args) -> Value {
			TokenIt id = args[0].getTokenIt();
			auto stringId = id->getString();
			stringId[0] = '$';

			if (!stringExists(stringId))
				error_handle(id->getLocation(), "Reference to undefined string '" + stringId + "'");
			if (id->getString().size() > 1)
				id->setValue(findStringDefinition(stringId));
			TokenIt op = args[1].getTokenIt();
			Expression::Ptr range = args[2].getExpression();

			auto output = std::make_shared<StringInRangeExpression>(args[0].getTokenIt(), args[1].getTokenIt(), std::move(range));
			output->setType(Expression::Type::Int);
			output->setTokenStream(currentTokenStream());
			return output;
		})
		.production("STRING_OFFSET", [&](auto&& args) -> Value {
			// Replace '@' for '$' to get string id
			TokenIt id = args[0].getTokenIt();
			auto stringId = id->getString();
			stringId[0] = '$';

			if (!stringExists(stringId))
				error_handle(args[0].getTokenIt()->getLocation(), "Reference to undefined string '" + args[0].getTokenIt()->getString() + "'");
			if (stringId.size() > 1)
				id->setValue(findStringDefinition(stringId));
			auto output = std::make_shared<StringOffsetExpression>(args[0].getTokenIt());
			output->setType(Expression::Type::Int);
			output->setTokenStream(currentTokenStream());
			return output;
		})
		.production("STRING_OFFSET", "LSQB", "primary_expression", "RSQB", [&](auto&& args) -> Value {
			// Replace '@' for '$' to get string id
			TokenIt id = args[0].getTokenIt();
			auto stringId = id->getString();
			stringId[0] = '$';

			if (!stringExists(stringId))
				error_handle(args[0].getTokenIt()->getLocation(), "Reference to undefined string '" + args[0].getTokenIt()->getString() + "'");
			if (stringId.size() > 1)
				id->setValue(findStringDefinition(stringId));
			auto output = std::make_shared<StringOffsetExpression>(args[0].getTokenIt(), std::move(args[2].getExpression()));
			output->setType(Expression::Type::Int);
			output->setTokenStream(currentTokenStream());
			return output;
		})
		.production("STRING_LENGTH", [&](auto&& args) -> Value {
			// Replace '!' for '$' to get string id
			TokenIt id = args[0].getTokenIt();
			auto stringId = id->getString();
			stringId[0] = '$';

			if (!stringExists(stringId))
				error_handle(args[0].getTokenIt()->getLocation(), "Reference to undefined string '" + args[0].getTokenIt()->getString() + "'");
			if (stringId.size() > 1)
				id->setValue(findStringDefinition(stringId));
			auto output = std::make_shared<StringLengthExpression>(args[0].getTokenIt());
			output->setType(Expression::Type::Int);
			output->setTokenStream(currentTokenStream());
			return output;
		})
		.production("STRING_LENGTH", "LSQB", "primary_expression", "RSQB", [&](auto&& args) -> Value {
			// Replace '!' for '$' to get string id
			TokenIt id = args[0].getTokenIt();
			auto stringId = id->getString();
			stringId[0] = '$';

			if (!stringExists(stringId))
				error_handle(args[0].getTokenIt()->getLocation(), "Reference to undefined string '" + args[0].getTokenIt()->getString() + "'");
			if (stringId.size() > 1)
				id->setValue(findStringDefinition(stringId));
			auto output = std::make_shared<StringLengthExpression>(args[0].getTokenIt(), std::move(args[2].getExpression()));
			output->setType(Expression::Type::Int);
			output->setTokenStream(currentTokenStream());
			return output;
		})
		.production("MINUS", "primary_expression", [&](auto&& args) -> Value {
			auto right = args[1].getExpression();
			if (!right->isInt() && !right->isFloat())
			{
				error_handle(args[0].getTokenIt()->getLocation(), "unary minus expects integer or float type");
			}
			auto type = right->getType();
			args[0].getTokenIt()->setType(TokenType::UNARY_MINUS);
			auto output = std::make_shared<UnaryMinusExpression>(args[0].getTokenIt(), std::move(right));
			output->setType(type);
			output->setTokenStream(currentTokenStream());
			return output;
		}).precedence(3, pog::Associativity::Right)
		.production("primary_expression", "PLUS", "primary_expression", [&](auto&& args) -> Value {
			auto left = args[0].getExpression();
			auto right = args[2].getExpression();
			if (!left->isInt() && !left->isFloat())
				error_handle(args[1].getTokenIt()->getLocation(), "operator '+' expects integer or float on the left-hand side");
			if (!right->isInt() && !right->isFloat())
				error_handle(args[1].getTokenIt()->getLocation(), "operator '+' expects integer or float on the right-hand side");
			auto type = (left->isInt() && right->isInt()) ? Expression::Type::Int : Expression::Type::Float;
			auto output = std::make_shared<PlusExpression>(std::move(left), args[1].getTokenIt(), std::move(right));
			output->setType(type);
			output->setTokenStream(currentTokenStream());
			return output;
		})
		.production("primary_expression", "MINUS", "primary_expression", [&](auto&& args) -> Value {
			auto left = args[0].getExpression();
			auto right = args[2].getExpression();
			if (!left->isInt() && !left->isFloat())
				error_handle(args[1].getTokenIt()->getLocation(), "operator '-' expects integer or float on the left-hand side");
			if (!right->isInt() && !right->isFloat())
				error_handle(args[1].getTokenIt()->getLocation(), "operator '-' expects integer or float on the right-hand side");
			auto type = (left->isInt() && right->isInt()) ? Expression::Type::Int : Expression::Type::Float;
			auto output = std::make_shared<MinusExpression>(std::move(left), args[1].getTokenIt(), std::move(right));
			output->setType(type);
			output->setTokenStream(currentTokenStream());
			return output;
		})
		.production("primary_expression", "MULTIPLY", "primary_expression", [&](auto&& args) -> Value {
			auto left = args[0].getExpression();
			auto right = args[2].getExpression();
			if (!left->isInt() && !left->isFloat())
				error_handle(args[1].getTokenIt()->getLocation(), "operator '*' expects integer or float on the left-hand side");
			if (!right->isInt() && !right->isFloat())
				error_handle(args[1].getTokenIt()->getLocation(), "operator '*' expects integer or float on the right-hand side");
			auto type = (left->isInt() && right->isInt()) ? Expression::Type::Int : Expression::Type::Float;
			auto output = std::make_shared<MultiplyExpression>(std::move(left), args[1].getTokenIt(), std::move(right));
			output->setType(type);
			output->setTokenStream(currentTokenStream());
			return output;
		})
		.production("primary_expression", "DIVIDE", "primary_expression", [&](auto&& args) -> Value {
			auto left = args[0].getExpression();
			auto right = args[2].getExpression();
			if (!left->isInt() && !left->isFloat())
				error_handle(args[1].getTokenIt()->getLocation(), "operator '\\' expects integer or float on the left-hand side");
			if (!right->isInt() && !right->isFloat())
				error_handle(args[1].getTokenIt()->getLocation(), "operator '\\' expects integer or float on the right-hand side");
			auto type = (left->isInt() && right->isInt()) ? Expression::Type::Int : Expression::Type::Float;
			auto output = std::make_shared<DivideExpression>(std::move(left), args[1].getTokenIt(), std::move(right));
			output->setType(type);
			output->setTokenStream(currentTokenStream());
			return output;
		})
		.production("primary_expression", "PERCENT", "primary_expression", [&](auto&& args) -> Value {
			auto left = args[0].getExpression();
			auto right = args[2].getExpression();
			if (!left->isInt() && !left->isFloat())
				error_handle(args[1].getTokenIt()->getLocation(), "operator '%' expects integer or float on the left-hand side");
			if (!right->isInt() && !right->isFloat())
				error_handle(args[1].getTokenIt()->getLocation(), "operator '%' expects integer or float on the right-hand side");
			auto output = std::make_shared<ModuloExpression>(std::move(left), args[1].getTokenIt(), std::move(right));
			output->setType(Expression::Type::Int);
			output->setTokenStream(currentTokenStream());
			return output;
		})
		.production("primary_expression", "BITWISE_XOR", "primary_expression", [&](auto&& args) -> Value {
			auto left = args[0].getExpression();
			auto right = args[2].getExpression();
			if (!left->isInt() && !left->isFloat())
				error_handle(args[1].getTokenIt()->getLocation(), "operator '^' expects integer or float on the left-hand side");
			if (!right->isInt() && !right->isFloat())
				error_handle(args[1].getTokenIt()->getLocation(), "operator '^' expects integer or float on the right-hand side");
			auto output = std::make_shared<BitwiseXorExpression>(std::move(left), args[1].getTokenIt(), std::move(right));
			output->setType(Expression::Type::Int);
			output->setTokenStream(currentTokenStream());
			return output;
		})
		.production("primary_expression", "BITWISE_AND", "primary_expression", [&](auto&& args) -> Value {
			auto left = args[0].getExpression();
			auto right = args[2].getExpression();
			if (!left->isInt() && !left->isFloat())
				error_handle(args[1].getTokenIt()->getLocation(), "operator '&' expects integer or float on the left-hand side");
			if (!right->isInt() && !right->isFloat())
				error_handle(args[1].getTokenIt()->getLocation(), "operator '&' expects integer or float on the right-hand side");
			auto output = std::make_shared<BitwiseAndExpression>(std::move(left), args[1].getTokenIt(), std::move(right));
			output->setType(Expression::Type::Int);
			output->setTokenStream(currentTokenStream());
			return output;
		})
		.production("primary_expression", "BITWISE_OR", "primary_expression", [&](auto&& args) -> Value {
			auto left = args[0].getExpression();
			auto right = args[2].getExpression();
			if (!left->isInt() && !left->isFloat())
				error_handle(args[1].getTokenIt()->getLocation(), "operator '|' expects integer or float on the left-hand side");
			if (!right->isInt() && !right->isFloat())
				error_handle(args[1].getTokenIt()->getLocation(), "operator '|' expects integer or float on the right-hand side");
			auto output = std::make_shared<BitwiseOrExpression>(std::move(left), args[1].getTokenIt(), std::move(right));
			output->setType(Expression::Type::Int);
			output->setTokenStream(currentTokenStream());
			return output;
		})
		.production("BITWISE_NOT", "primary_expression", [&](auto&& args) -> Value {
			auto right = args[1].getExpression();
			if (!right->isInt())
				error_handle(args[0].getTokenIt()->getLocation(), "bitwise not expects integer");
			auto output = std::make_shared<BitwiseNotExpression>(args[0].getTokenIt(), std::move(right));
			output->setType(Expression::Type::Int);
			output->setTokenStream(currentTokenStream());
			return output;
		})
		.production("primary_expression", "SHIFT_LEFT", "primary_expression", [&](auto&& args) -> Value {
			auto left = args[0].getExpression();
			auto right = args[2].getExpression();
			if (!left->isInt() && !left->isFloat())
				error_handle(args[1].getTokenIt()->getLocation(), "operator '<<' expects integer on the left-hand side");
			if (!right->isInt() && !right->isFloat())
				error_handle(args[1].getTokenIt()->getLocation(), "operator '<<' expects integer on the right-hand side");
			auto output = std::make_shared<ShiftLeftExpression>(std::move(left), args[1].getTokenIt(), std::move(right));
			output->setType(Expression::Type::Int);
			output->setTokenStream(currentTokenStream());
			return output;
		})
		.production("primary_expression", "SHIFT_RIGHT", "primary_expression", [&](auto&& args) -> Value {
			auto left = args[0].getExpression();
			auto right = args[2].getExpression();
			if (!left->isInt() && !left->isFloat())
				error_handle(args[1].getTokenIt()->getLocation(), "operator '>>' expects integer on the left-hand side");
			if (!right->isInt() && !right->isFloat())
				error_handle(args[1].getTokenIt()->getLocation(), "operator '>>' expects integer on the right-hand side");
			auto output = std::make_shared<ShiftRightExpression>(std::move(left), args[1].getTokenIt(), std::move(right));
			output->setType(Expression::Type::Int);
			output->setTokenStream(currentTokenStream());
			return output;
		})
		.production("INTEGER_FUNCTION", "LP", "primary_expression", "RP", [&](auto&& args) -> Value {
			if (!args[2].getExpression()->isInt())
				error_handle(args[0].getTokenIt()->getLocation(), "operator '" + args[0].getTokenIt()->getString() + "' expects integer");
			auto output = std::make_shared<IntFunctionExpression>(std::move(args[0].getTokenIt()), std::move(args[1].getTokenIt()), std::move(args[2].getExpression()), std::move(args[3].getTokenIt()));
			output->setType(Expression::Type::Int);
			output->setTokenStream(currentTokenStream());
			return output;
		})
		.production("identifier", [](auto&& args) -> Value {
			return std::move(args[0]);
		})
		.production("regexp", [&](auto&& args) -> Value {
			auto output = std::make_shared<RegexpExpression>(std::move(args[0].getYaramodString()));
			output->setType(Expression::Type::Regexp);
			output->setTokenStream(currentTokenStream());
			return output;
		})
		;// end of primary_expression

	_parser.rule("identifier") // Expression::Ptr
		.production("ID", [&](auto&& args) -> Value {
			TokenIt symbol_token = args[0].getTokenIt();
			auto symbol = findSymbol(symbol_token->getString());
			if (!symbol)
			{
				if (!incompleteMode())
					error_handle(args[0].getTokenIt()->getLocation(), "Unrecognized identifier '" + args[0].getTokenIt()->getPureText() + "' referenced");
				else
					symbol = std::make_shared<Symbol>(Symbol::Type::Undefined, symbol_token->getString(), ExpressionType::Undefined);
			}
			symbol_token->setValue(symbol);
			auto output = std::make_shared<IdExpression>(symbol_token);
			output->setType(symbol->getDataType());
			output->setTokenStream(currentTokenStream());
			return output;
		})
		.production("identifier", "DOT", "ID", [&](auto&& args) -> Value {
			const auto& expr = args[0].getExpression();
			if (!expr->isObject())
			{
				if (!incompleteMode() || !expr->isUndefined())
					error_handle((--args[1].getTokenIt())->getLocation(), "Identifier '" + expr->getText() + "' is not an object");
				else
				{
					auto parentExpr = std::static_pointer_cast<IdExpression>(expr);
					const auto& parentTokenText = parentExpr->getSymbolToken()->getText();
					parentExpr->setSymbol(std::make_shared<StructureSymbol>(parentTokenText));
				}
			}

			auto parentSymbol = std::static_pointer_cast<IdExpression>(expr)->getSymbol();
			while (parentSymbol->isReference())
				parentSymbol = std::static_pointer_cast<ReferenceSymbol>(parentSymbol)->getSymbol();
			if (!parentSymbol->isStructure())
			{
				assert(!incompleteMode() || !expr->isUndefined());
				error_handle((--args[1].getTokenIt())->getLocation(), "Identifier '" + parentSymbol->getName() + "' is not a structure");
			}
			auto structParentSymbol = std::static_pointer_cast<StructureSymbol>(parentSymbol);

			TokenIt symbol_token = args[2].getTokenIt();
			auto attr = structParentSymbol->getAttribute(symbol_token->getString());
			if (!attr)
			{
				if (!incompleteMode())
					error_handle(args[2].getTokenIt()->getLocation(), "Unrecognized identifier '" + symbol_token->getString() + "' referenced");
				else
				{
					bool inserted = structParentSymbol->addAttribute(std::make_shared<Symbol>(Symbol::Type::Undefined, symbol_token->getString(), ExpressionType::Undefined));
					attr = structParentSymbol->getAttribute(symbol_token->getString());
					assert(inserted && attr);
				}
			}

			auto symbol = attr.value();
			symbol_token->setValue(symbol);
			symbol_token->setType(symbol->getTokenType());
			auto output = std::make_shared<StructAccessExpression>(std::move(expr), args[1].getTokenIt(), symbol_token);
			output->setType(symbol->getDataType());
			output->setTokenStream(currentTokenStream());
			return output;
		})
		.production("identifier", "LSQB", "primary_expression", "RSQB", [&](auto&& args) -> Value {
			const auto& expr = args[0].getExpression();
			if (!expr->isObject())
			{
				if (!incompleteMode() || !expr->isUndefined())
					error_handle((--args[1].getTokenIt())->getLocation(), "Identifier '" + expr->getText() + "' is not an object");
				else
					expr->setType(ExpressionType::Object);
			}
			std::shared_ptr<Symbol> parentSymbol = std::static_pointer_cast<const IdExpression>(expr)->getSymbol();
			assert(parentSymbol);

			while (parentSymbol->isReference())
				parentSymbol = std::static_pointer_cast<const ReferenceSymbol>(parentSymbol)->getSymbol();

			if (!parentSymbol->isArray() && !parentSymbol->isDictionary())
			{
				const auto& parentSymbolName = parentSymbol->getName();
				if (!incompleteMode() || !parentSymbol->isUndefined())
					error_handle((--args[1].getTokenIt())->getLocation(), "Identifier '" + parentSymbolName + "' is not an array nor dictionary");
				else
					parentSymbol = std::make_shared<ArraySymbol>(parentSymbolName, ExpressionType::Undefined);
			}

			std::shared_ptr<const IterableSymbol> iterParentSymbol = std::static_pointer_cast<const IterableSymbol>(parentSymbol);

			std::shared_ptr<Symbol> arraySymbol;
			if (iterParentSymbol->isStructured())
				arraySymbol = iterParentSymbol->getStructuredElementType();
			else
				arraySymbol = std::make_shared<ValueSymbol>(expr->getText(), iterParentSymbol->getElementType());
			auto output = std::make_shared<ArrayAccessExpression>(arraySymbol, std::move(expr), args[1].getTokenIt(), std::move(args[2].getExpression()), args[3].getTokenIt());

			output->setType(iterParentSymbol->getElementType());
			output->setTokenStream(currentTokenStream());
			return output;
		})
		.production("identifier", "LP", "arguments", "RP", [&](auto&& args) -> Value {
			const auto& expr = args[0].getExpression();
			if (!expr->isObject())
			{
				if (!incompleteMode() || !expr->isUndefined())
					error_handle((--args[1].getTokenIt())->getLocation(), "Identifier '" + expr->getText() + "' is not an object");
				else
					expr->setType(ExpressionType::Object);
			}
			auto parentExpr = std::static_pointer_cast<IdExpression>(expr);
			auto parentSymbol = parentExpr->getSymbol();
			std::vector<Expression::Type> argTypes;
			auto arguments = std::move(args[2].getMultipleExpressions());

			while (parentSymbol->isReference())
				parentSymbol = std::static_pointer_cast<const ReferenceSymbol>(parentSymbol)->getSymbol();
				
			if (!parentSymbol->isFunction())
			{
				if (!incompleteMode() || !parentSymbol->isUndefined())
					error_handle((--args[1].getTokenIt())->getLocation(), "Identifier '" + parentSymbol->getName() + "' is not a function");
				else
				{
					const auto& parentTokenText = parentExpr->getSymbolToken()->getText();
					std::vector<ExpressionType> type{ExpressionType::Undefined};
					std::for_each(arguments.begin(), arguments.end(),
						[&type](const Expression::Ptr& e)
						{
							type.push_back(e->getType());
						});
					parentExpr->setSymbol(std::make_shared<FunctionSymbol>(parentTokenText, type));
					parentExpr->getSymbolToken()->setType(TokenType::FUNCTION_SYMBOL);
					parentSymbol = parentExpr->getSymbol();
				}
			}

			auto funcParentSymbol = std::static_pointer_cast<const FunctionSymbol>(parentSymbol);

			// Make copy of just argument types because symbols are not aware of expressions
			std::for_each(arguments.begin(), arguments.end(),
				[&argTypes](const Expression::Ptr& e)
				{
					argTypes.push_back(e->getType());
				});

			if (!funcParentSymbol->overloadExists(argTypes))
			{
				if (!incompleteMode())
				{
					std::stringstream ss;
					ss << "Unexpected argument types for function " << funcParentSymbol->getName() << " ( ";
					std::for_each(arguments.begin(), arguments.end(),
						[&ss](const Expression::Ptr& e)
						{
							ss << e->getTypeString() << " ";
						});
					ss << ")" << std::endl;
					error_handle((--args[1].getTokenIt())->getLocation(), "No matching overload of function '" + funcParentSymbol->getName() + "' for these types of parameters:\n" + ss.str());
				}
			}

			auto output = std::make_shared<FunctionCallExpression>(std::move(expr), args[1].getTokenIt(), std::move(arguments), args[3].getTokenIt());
			output->setType(funcParentSymbol->getReturnType());
			output->setTokenStream(currentTokenStream());
			return output;
		})
		;

	_parser.rule("arguments") // vector<Expression::Ptr>
		.production("arguments", "COMMA", "expression", [](auto&& args) -> Value {
			auto output = std::move(args[0].getMultipleExpressions());
			output.push_back(std::move(args[2].getExpression()));
			return output;
		})
		.production("expression", [](auto&& args) -> Value {
			std::vector<Expression::Ptr> output;
			output.push_back(std::move(args[0].getExpression()));
			return output;
		})
		.production([](auto&&) -> Value {
			return std::vector<Expression::Ptr>{};
		})
		;

	_parser.rule("range") // Expression::Ptr
		.production("LP", "primary_expression", "RANGE", "primary_expression", "RP", [&](auto&& args) -> Value {
			auto left = args[1].getExpression();
			auto right = args[3].getExpression();
			if (!left->isInt())
				error_handle(args[2].getTokenIt()->getLocation(), "operator '..' expects integer as lower bound of the interval");
			if (!right->isInt())
				error_handle(args[2].getTokenIt()->getLocation(), "operator '..' expects integer as upper bound of the interval");
			auto output = std::make_shared<RangeExpression>(args[0].getTokenIt(), std::move(left), args[2].getTokenIt(), std::move(right), args[4].getTokenIt());
			output->setTokenStream(currentTokenStream());
			return output;
		})
		;

	_parser.rule("for_expression") // Expression::Ptr
		.production("primary_expression", [](auto&& args) -> Value { return std::move(args[0]); })
		.production("ALL", [&](auto&& args) -> Value { return Value(std::make_shared<AllExpression>(currentTokenStream(), args[0].getTokenIt())); })
		.production("ANY", [&](auto&& args) -> Value { return Value(std::make_shared<AnyExpression>(currentTokenStream(), args[0].getTokenIt())); })
		.production("NONE", [&](auto&& args) -> Value { return Value(std::make_shared<NoneExpression>(currentTokenStream(), args[0].getTokenIt())); })
		;

	_parser.rule("integer_set") // Expression::Ptr
		.production("LP", "integer_enumeration", "RP", [&](auto&& args) -> Value {
			auto lp = args[0].getTokenIt();
			auto rp = args[2].getTokenIt();
			lp->setType(TokenType::LP_ENUMERATION);
			rp->setType(TokenType::RP_ENUMERATION);
			auto output = std::make_shared<SetExpression>(lp, std::move(args[1].getMultipleExpressions()), rp);
			output->setTokenStream(currentTokenStream());
			return output;
		})
		.production("range", [](auto&& args) -> Value {
			return std::move(args[0]);
		})
		;

	_parser.rule("integer_enumeration") // vector<Expression::Ptr>
		.production("primary_expression", [&](auto&& args) -> Value {
			auto expr = args[0].getExpression();
			if (!expr->isInt())
				error_handle(currentFileContext()->getLocation(), "integer set expects integer type");
			return std::vector<Expression::Ptr>{std::move(expr)};
		})
		.production("integer_enumeration", "COMMA", "primary_expression", [&](auto&& args) -> Value {
			auto expr = args[2].getExpression();
			if (!expr->isInt())
				error_handle(currentFileContext()->getLocation(), "integer set expects integer type");
			auto output = std::move(args[0].getMultipleExpressions());
			output.push_back(std::move(expr));
			return output;
		})
		;

	_parser.rule("string_set") // Expression::Ptr
		.production("LP", "string_enumeration", "RP", [&](auto&& args) -> Value {
			TokenIt lp = args[0].getTokenIt();
			lp->setType(TokenType::LP_ENUMERATION);
			TokenIt rp = args[2].getTokenIt();
			rp->setType(TokenType::RP_ENUMERATION);
			auto output = std::make_shared<SetExpression>(lp, std::move(args[1].getMultipleExpressions()), rp);
			output->setTokenStream(currentTokenStream());
			return output;
		})
		.production("THEM", [&](auto&& args) -> Value {
			return std::make_shared<ThemExpression>(currentTokenStream(), args[0].getTokenIt());
		})
		;

	_parser.rule("string_enumeration") // vector<Expression::Ptr>
		.production("STRING_ID", [&](auto&& args) -> Value {
			TokenIt id = args[0].getTokenIt();
			if (!stringExists(id->getPureText()))
				error_handle(id->getLocation(), "Reference to undefined string '" + id->getPureText() + "'");
			if (id->getString().size() > 1)
				id->setValue(findStringDefinition(id->getString()));
			auto output = std::vector<Expression::Ptr>{std::make_shared<StringExpression>(id)};
			output.front()->setTokenStream(currentTokenStream());
			return output;
		})
		.production("STRING_ID_WILDCARD", [&](auto&& args) -> Value {
			TokenIt id = args[0].getTokenIt();
			if (!stringExists(id->getPureText()))
				error_handle(id->getLocation(), "No string matched with wildcard '" + id->getPureText() + "'");
			auto output = std::vector<Expression::Ptr>{std::make_shared<StringWildcardExpression>(id)};
			output.front()->setTokenStream(currentTokenStream());
			return output;
		})
		.production("string_enumeration", "COMMA", "STRING_ID", [&](auto&& args) -> Value {
			TokenIt id = args[2].getTokenIt();
			if (!stringExists(id->getPureText()))
				error_handle(id->getLocation(), "Reference to undefined string '" + id->getPureText() + "'");
			auto output = std::move(args[0].getMultipleExpressions());
			output.push_back(std::make_shared<StringExpression>(id));
			output.back()->setTokenStream(currentTokenStream());
			return output;
		})
		.production("string_enumeration", "COMMA", "STRING_ID_WILDCARD", [&](auto&& args) -> Value {
			TokenIt id = args[2].getTokenIt();
			if (!stringExists(id->getPureText()))
				error_handle(id->getLocation(), "No string matched with wildcard '" + id->getPureText() + "'");
			auto output = std::move(args[0].getMultipleExpressions());
			output.push_back(std::make_shared<StringWildcardExpression>(id));
			output.back()->setTokenStream(currentTokenStream());
			return output;
		})
		;
		
	if (_features & Features::AvastOnly)
	{
		_parser.rule("expression_iterable") // shared_ptr<IterableExpression>
			.production("LSQB", "expression_enumeration", "RSQB", [&](auto&& args) -> Value {
				TokenIt lsqb = args[0].getTokenIt();
				lsqb->setType(TokenType::LSQB_ENUMERATION);
				TokenIt rsqb = args[2].getTokenIt();
				rsqb->setType(TokenType::RSQB_ENUMERATION);
				auto output = std::make_shared<IterableExpression>(lsqb, std::move(args[1].getMultipleExpressions()), rsqb);
				output->setTokenStream(currentTokenStream());
				return output;
			})
			;

		_parser.rule("expression_enumeration") // vector<Expression::Ptr>
			.production("expression", [&](auto&& args) -> Value {
				auto expression = args[0].getExpression();
				auto output = std::vector<Expression::Ptr>{std::move(expression)};
				output.front()->setTokenStream(currentTokenStream());
				return output;
			})
			.production("expression_enumeration", "COMMA", "expression", [&](auto&& args) -> Value {
				auto expression = args[2].getExpression();
				auto output = std::move(args[0].getMultipleExpressions());
				output.push_back(std::move(expression));
				output.back()->setTokenStream(currentTokenStream());
				return output;
			})
			;
	}
}

void ParserDriver::enter_state(const std::string& state)
{
	_parser.enter_tokenizer_state(state);
}

void ParserDriver::initialize()
{
	defineTokens();
	defineGrammar();
	_parser.set_start_symbol("rules");

	auto report = _parser.prepare();
	// Uncomment for advanced debugging with HtmlReport:
	// pog::HtmlReport html(_parser);
	// html.save("html_index.html");
	if (!report)
	{
		// Uncomment for debugging:
		// fmt::print("{}\n", report.to_string());
		throw YaramodError("Error: Parser initialization failed");
	}

	_valid = true;
}

/**
 * Constructor.
 *
 * @param moduleDirectory determines a directory for additional YARA modules to be added
 * @param features determines iff we want to use aditional Avast-specific symbols or VirusTotal-specific symbols in the imported modules
 */
ParserDriver::ParserDriver(Features features, const std::string& moduleDirectory)
	: _strLiteral(), _indent(), _comment(), _regexpClass(), _parser(), _sectionStrings(false),
	_escapedContent(false), _mode(ParserMode::Regular), _features(features),
	_modules(std::make_shared<ModulePool>(features, moduleDirectory)),
	_fileContexts(), _comments(), _includedFiles(), _includedFilesCache(), _valid(false),
	_file(), _currentStrings(), _stringLoop(false), _localSymbols(), _lastRuleLocation(),
	_lastRuleTokenStream(), _anonStringCounter(0)
{
	initialize();
}

ParserDriver::ParserDriver(Features features, const std::shared_ptr<ModulePool>& modulePool)
	: _strLiteral(), _indent(), _comment(), _regexpClass(), _parser(), _sectionStrings(false),
	_escapedContent(false), _mode(ParserMode::Regular), _features(features), _modules(modulePool),
	_fileContexts(), _comments(), _includedFiles(), _includedFilesCache(), _valid(false),
	_file(), _currentStrings(), _stringLoop(false), _localSymbols(), _lastRuleLocation(),
	_lastRuleTokenStream(), _anonStringCounter(0)
{
	initialize();
}

/**
 * Returns the result of parsing. The parsed YARA file.
 *
 * @return Parsed YARA file.
 */
YaraFile&& ParserDriver::getParsedFile()
{
	return std::move(_file);
}

/**
 * Returns the result of parsing. The parsed YARA file.
 *
 * @return Parsed YARA file.
 */
const YaraFile& ParserDriver::getParsedFile() const
{
	return _file;
}

/**
 * Returns ModulePool used in the parser, which gives information on which modules are available.
 *
 * @return Used ModulePool
 */
std::map<std::string, Module*> ParserDriver::getModules() const
{
	return _modules->getModules();
}

bool ParserDriver::parse(std::istream& stream, ParserMode parserMode)
{
	if (!prepareParser(parserMode))
		return false;

	_fileContexts.emplace_back(&stream);
	_file = YaraFile(currentFileContext()->getTokenStream(), _features);
	try {
		auto output = parseImpl();
		return output;
	} catch (const ParserError& e) {
		if (!incompleteMode())
			throw e;
		else
			return true;
	}
}

bool ParserDriver::parse(const std::string& filePath, ParserMode parserMode)
{
	if (!prepareParser(parserMode))
		return false;

	if (includeFileImpl(filePath) != IncludeResult::Included)
		return false;

	_file = YaraFile(currentFileContext()->getTokenStream(), _features);
	return parseImpl();
}

bool ParserDriver::prepareParser(ParserMode parserMode)
{
	reset(parserMode);
	return true;
}

/**
 * Parses the input stream or file.
 *
 * @return @c true if parsing succeeded, otherwise @c false.
 */
bool ParserDriver::parseImpl()
{
	try
	{
		auto result = _parser.parse(*currentFileContext()->getStream());
		if (!result)
			throw YaramodError("Error: Parser failed to parse input.");
		return result.has_value();
	}
	catch (const pog::SyntaxError& err)
	{
		error_handle(!_fileContexts.empty() ? currentFileContext()->getLocation() : _errorLocation, err.what());
		return false;
	}
}

void ParserDriver::reset(ParserMode parserMode)
{
	_mode = parserMode;

	_strLiteral.clear();
	_indent.clear();
	_comment.clear();
	_regexpClass.clear();
	_sectionStrings = false;

	_fileContexts.clear();
	_comments.clear();
	_includedFiles.clear();
	_includedFilesCache.clear();
	_valid = true;
	_currentStrings = std::weak_ptr<Rule::StringsTrie>();
	_stringLoop = false;
	_localSymbols.clear();
	_lastRuleLocation.reset();
	_lastRuleTokenStream.reset();
	_anonStringCounter = 0;
}

/**
 * Returns whether the parser driver is in valid state.
 *
 * @return @c true if valid, otherwise @c false.
 */
bool ParserDriver::isValid() const
{
	return _valid;
}

/**
 * Includes file into input stream as it would be in place of @c include directive.
 *
 * @param includePath Path of file to include.
 *
 * @return @c true if include succeeded, otherwise @c false.
 */
bool ParserDriver::includeFile(const std::string& includePath, const std::shared_ptr<TokenStream>& tokenStream)
{
	auto totalPath = includePath;
	if (pathIsRelative(includePath))
	{
		// We are not running ParserDriver from file input, just from some unnamed istream, therefore we need to forbid relative includes from
		// the top of the istream hierarchy
		if (currentFileContext()->isUnnamed())
			return false;

		// Take the topmost file path from the stack.
		// This allows us to nest includes forming hierarchy of included files.
		totalPath = absolutePath(joinPaths(parentPath(currentFileContext()->getLocation().getFilePath()), includePath));
	}

	// If all the underlying mechanisms for including succeeded, push the stream on top of input stack
	// Push input stream only if the file wasn't already included
	auto result = includeFileImpl(totalPath, tokenStream);
	if (result == IncludeResult::Included)
		_parser.push_input_stream(*_includedFiles.back());

	return result != IncludeResult::Error;
}

/**
 * Ends the include of the currently included file. This should normally happen when end-of-file is reached.
 * End of include may fail if there are no more files to pop from include stack.
 *
 * @return @c true if end of include succeeded, otherwise @c false.
 */
bool ParserDriver::includeEnd()
{
	_parser.pop_input_stream();
	if (!_fileContexts.empty())
	{
		popFileContext();
		if (!_includedFiles.empty())
			_includedFiles.pop_back(); // Pop _includedFiles to release file descriptor
	}
	return true;
}

/**
 * Returns whether rule with given name already exists.
 *
 * @param name Name of the rule.
 *
 * @return @c true if exists, @c false otherwise.
 */
bool ParserDriver::ruleExists(const std::string& name) const
{
	return _file.hasRule(name);
}

/**
 * Adds the rule into the YARA file and properly sets up its location.
 *
 * @param rule Rule to add.
 */
void ParserDriver::addRule(Rule&& rule)
{
	addRule(std::make_unique<Rule>(std::move(rule)));
}

/**
 * Adds the rule into the YARA file and properly sets up its location.
 *
 * @param rule Rule to add.
 */
void ParserDriver::addRule(std::unique_ptr<Rule>&& rule)
{
	rule->setLocation(_lastRuleLocation);

	if (ruleExists(rule->getName()))
		throw ParserError("Error: Redefinition of rule " + rule->getName());

	_file.addRule(std::move(rule));
}

/**
 * Returns whether string with given identifier already exists in the current rule context.
 *
 * @param id Identifier of the string.
 *
 * @return @c true if exists, otherwise @c false.
 */
bool ParserDriver::stringExists(const std::string& id) const
{
	// Anonymous string references are available only in string-based for loops
	if (isInStringLoop() && id == "$")
		return true;

	auto currentStrings = _currentStrings.lock();
	if (!currentStrings)
		return false;

	// Is wildcard identifier
	if (endsWith(id, '*'))
	{
		auto idNonWild = id.substr(0, id.length() - 1);
		return currentStrings->isPrefix(idNonWild);
	}
	else
	{
		std::shared_ptr<String> string;
		return currentStrings->find(id, string);
	}

	return false;
}

const Literal* ParserDriver::findStringDefinition(const std::string& id) const
{
	auto currentStrings = _currentStrings.lock();
	std::shared_ptr<String> string;
	if (currentStrings && currentStrings->find(id, string))
		return string->getIdentifierTokenIt();
	else
		return nullptr;
}

/**
 * Sets the current strings trie for the context of the current rule.
 *
 * @param currentStrings Strings trie to set.
 */
void ParserDriver::setCurrentStrings(const std::shared_ptr<Rule::StringsTrie>& currentStrings)
{
	_currentStrings = currentStrings;
}

/**
 * Returns whether parser is in string-based for loop.
 *
 * @return @c true if is in string-based for loop, otherwise @c false.
 */
bool ParserDriver::isInStringLoop() const
{
	return _stringLoop;
}

/**
 * Sets that parser entered string-based for loop.
 */
void ParserDriver::stringLoopEnter()
{
	_stringLoop = true;
}

/**
 * Sets that parser left string-based for loop.
 */
void ParserDriver::stringLoopLeave()
{
	_stringLoop = false;
}

/**
 * Finds the symbol with the given name. It first searches in local symbols and then in global symbols.
 *
 * @param name Symbol name.
 *
 * @return Valid symbol if found, @c nullptr otherwise.
 */
std::shared_ptr<Symbol> ParserDriver::findSymbol(const std::string& name) const
{
	auto itr = _localSymbols.find(name);
	if (itr != _localSymbols.end())
		return itr->second;

	return _file.findSymbol(name);
}

/**
 * Adds the symbol to the local symbol table. If symbol with that name already exists, method fails.
 *
 * @param symbol Symbol to add.
 *
 * @return @c true if symbol was successfully added, otherwise @c false.
 */
bool ParserDriver::addLocalSymbol(const std::shared_ptr<Symbol>& symbol)
{
	if (findSymbol(symbol->getName()))
		return false;

	_localSymbols[symbol->getName()] = symbol;
	return true;
}

/**
 * Removes symbol with the given name from the local symbol table.
 *
 * @param name Name of the symbol to remove.
 */
void ParserDriver::removeLocalSymbol(const std::string& name)
{
	_localSymbols.erase(name);
}


void ParserDriver::addComment(TokenIt comment)
{
	assert(comment->getType() == TokenType::COMMENT || comment->getType() == TokenType::ONELINE_COMMENT);
	_comments.push_back(comment);
}

/**
 * Indicates whether the string identifier is anonymous string
 * identifier. That means just '$' alone.
 *
 * @param stringId String identifier.
 * @return @c true if identifier of anonymous string, otherwise @c false.
 */
bool ParserDriver::isAnonymousStringId(const std::string& stringId) const
{
	return stringId == "$";
}

/**
 * Generates psuedoidentifier for anonymous string.
 *
 * @return Unique pseudoidentifier.
 */
std::string ParserDriver::generateAnonymousStringPseudoId()
{
	std::ostringstream str;
	str << "anon" << _anonStringCounter++;
	return str.str();
}

bool ParserDriver::isAlreadyIncluded(const std::string& includePath)
{
	return _includedFilesCache.find(absolutePath(includePath)) != _includedFilesCache.end();
}

IncludeResult ParserDriver::includeFileImpl(const std::string& includePath, std::optional<std::shared_ptr<TokenStream>> tokenStream)
{
	if (_mode == ParserMode::IncludeGuarded && isAlreadyIncluded(includePath))
		return IncludeResult::AlreadyIncluded;

	// We need to allocate ifstreams dynamically because they are not copyable and we need to store them
	// in vector to prolong their lifetime because of flex.
	auto fileStream = std::make_shared<std::ifstream>(includePath, std::ios::binary);
	if (!fileStream->is_open())
		return IncludeResult::Error;

	_includedFiles.push_back(std::move(fileStream));
	if (tokenStream)
		_fileContexts.emplace_back(includePath, _includedFiles.back().get(), tokenStream.value());
	else
		_fileContexts.emplace_back(includePath, _includedFiles.back().get());
	_includedFilesCache.emplace(absolutePath(includePath));

	return IncludeResult::Included;
}

void ParserDriver::checkStringModifier(const std::vector<std::shared_ptr<StringModifier>>& previousMods, const std::shared_ptr<StringModifier>& newMod)
{
	using T = StringModifier::Type;
	// Table of invalid combinations of string modifiers; see
	// https://yara.readthedocs.io/en/latest/writingrules.html#string-modifier-summary
	const static std::map<T, std::vector<T>> invalidCombinationsTable = {
		{T::Ascii, {}},
		{T::Wide, {}},
		{T::Nocase, {T::Xor, T::Base64, T::Base64Wide}},
		{T::Fullword, {T::Base64, T::Base64Wide}},
		{T::Private, {}},
		{T::Xor, {T::Nocase, T::Base64, T::Base64Wide}},
		{T::Base64, {T::Nocase, T::Fullword, T::Xor}},
		{T::Base64Wide, {T::Nocase, T::Fullword, T::Xor}}
	};
	auto newModType = newMod->getType();
	auto forbiddenMods = invalidCombinationsTable.find(newModType)->second;
	for (const auto& previousMod: previousMods)
	{
		auto previousModType = previousMod->getType();
		if (std::find(forbiddenMods.begin(), forbiddenMods.end(), previousModType) != forbiddenMods.end())
			error_handle(newMod->getTokenRange().first->getLocation(), "Invalid combination of string modifiers (" + previousMod->getName() + ", " + newMod->getName() + ")");

		if (newModType == previousModType)
			error_handle(newMod->getTokenRange().first->getLocation(), "Duplicated modifier " + newMod->getName());

		if ((newModType == T::Base64 && previousModType == T::Base64Wide &&
			std::static_pointer_cast<Base64StringModifier>(newMod)->getAlphabet() != std::static_pointer_cast<Base64WideStringModifier>(previousMod)->getAlphabet()) ||
			(newModType == T::Base64Wide && previousModType == T::Base64 &&
			std::static_pointer_cast<Base64WideStringModifier>(newMod)->getAlphabet() != std::static_pointer_cast<Base64StringModifier>(previousMod)->getAlphabet()))
		{
			error_handle(newMod->getTokenRange().first->getLocation(), "Can not specify multiple alphabets for base64 modifiers");
		}
	}
}

Rule ParserDriver::createCommonRule(std::vector<yaramod::Value>& args)
{
	std::optional<TokenIt> mod_private = {};
	std::optional<TokenIt> mod_global = {};
	const std::vector<TokenIt> mods = std::move(args[0].getMultipleTokenIt());
	for (const auto &token: mods)
	{
		if (token->getType() == TokenType::GLOBAL)
		{
			if (mod_global.has_value())
				error_handle(token->getLocation(), "Duplicated global rule modifier");
			mod_global = token;
		}
		else if (token->getType() == TokenType::PRIVATE)
		{
			if (mod_private.has_value())
				error_handle(token->getLocation(), "Duplicated private rule modifier");
			mod_private = token;
		}
	}
	TokenIt name = args[3].getTokenIt();
	const std::vector<TokenIt> tags = std::move(args[5].getMultipleTokenIt());
	args[6].getTokenIt()->setType(TokenType::RULE_BEGIN);
	std::vector<Meta> metas = std::move(args[7].getMetas());
	return Rule(_lastRuleTokenStream, name, std::move(mod_private), std::move(mod_global),
				std::move(metas), std::make_shared<Rule::StringsTrie>(), std::vector<Variable>(), NULL, std::move(tags));
}

} //namespace yaramod<|MERGE_RESOLUTION|>--- conflicted
+++ resolved
@@ -1280,7 +1280,6 @@
 			output->setTokenStream(currentTokenStream());
 			return output;
 		})
-<<<<<<< HEAD
 		.production("for_expression", "OF", "string_set", "IN", "range", [&](auto&& args) -> Value {
 			auto for_expr = std::move(args[0].getExpression());
 			TokenIt of = args[1].getTokenIt();
@@ -1288,7 +1287,6 @@
 			TokenIt in = args[3].getTokenIt();
 			auto range = args[4].getExpression();
 			auto output = std::make_shared<OfExpression>(std::move(for_expr), of, std::move(set), in, std::move(range));
-=======
 		.production("primary_expression", "PERCENT", "OF", "string_set", [&](auto&& args) -> Value {
 			auto for_expr = std::move(args[0].getExpression());
 			TokenIt percent = args[1].getTokenIt();
@@ -1306,7 +1304,6 @@
 			TokenIt of = args[2].getTokenIt();
 			auto set = std::move(args[3].getExpression());
 			auto output = std::make_shared<OfExpression>(std::move(percentual_expr), of, std::move(set));
->>>>>>> 8084a64d
 			output->setType(Expression::Type::Bool);
 			output->setTokenStream(currentTokenStream());
 			return output;
