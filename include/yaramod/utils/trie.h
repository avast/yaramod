/**
 * @file src/utils/trie.h
 * @brief Declaration of class Trie.
 * @copyright (c) 2017 Avast Software, licensed under the MIT license
 */

#pragma once

#include <algorithm>
#include <iterator>
#include <map>
#include <memory>
#include <optional>
#include <string>
#include <unordered_set>
#include <vector>

<<<<<<< HEAD
#include <optional>

=======
>>>>>>> 87ad2a53
namespace yaramod {

template <typename T>
class TrieNode
{
public:
	/// @name Constructors
	/// @{
	TrieNode() = default;
	TrieNode(const TrieNode& trie) = default;
	TrieNode(TrieNode&& trie) = default;
	/// @}

	/// @name Getters
	/// @{
	/**
	 * Returns the subnode for the given key if it exists.
	 *
	 * @param key Key
	 *
	 * @return Subnode if it exists, otherwise @c nullptr.
	 */
	TrieNode* getSubnode(char key)
	{
		auto itr = _subnodes.find(key);
		return itr != _subnodes.end() ? itr->second : nullptr;
	}

	/**
	 * Returns the subnode for the given key if it exists.
	 *
	 * @param key Key
	 *
	 * @return Subnode if it exists, otherwise @c nullptr.
	 */
	const TrieNode* getSubnode(char key) const
	{
		auto itr = _subnodes.find(key);
		return itr != _subnodes.end() ? itr->second : nullptr;
	}

	/**
	 * Returns the value out of the node.
	 *
	 * @return Value.
	 */
	const std::optional<T>& getValue() const
	{
		return _value;
	}

	/**
	 * Returns whether the node has any subnode.
	 *
	 * @return @c true if it has, otherwise @c false.
	 */
	const std::map<char, TrieNode*> getSubnodes() const
	{
		return _subnodes;
	}

	/**
	 * Returns whether the node contains any subnode with value.
	 *
	 * @return @c true if it contains, otherwise @c false.
	 */
	bool hasAnySubnodeWithValue() const
	{
		bool result = _value.has_value();
		for (auto&& keySubnode : _subnodes)
		{
			auto subnode = keySubnode.second;
			result = result || subnode->hasAnySubnodeWithValue();
		}

		return result;
	}
	/// @}

	/// @name Setters
	/// @{
	/**
	 * Adds new subnode for the given key.
	 * Insertion is ignored if there is already node with the specified key.
	 *
	 * @param key Key
	 * @param subnode Subnode to insert
	 */
	void addSubnode(char key, TrieNode* subnode)
	{
		_subnodes.emplace(key, subnode);
	}

	/**
	 * Removes subnode for the specific key.
	 *
	 * @param key Key.
	 */
	void removeSubnode(char key)
	{
		_subnodes.erase(key);
	}

	/**
	 * Sets the value in the node.
	 *
	 * @param value Value
	 */
	template <typename U>
	void setValue(U&& value)
	{
		_value = std::forward<U>(value);
	}

	/**
	 * Unsets the value in the node.
	 */
	void unsetValue()
	{
		_value.reset();
	}
	/// @}

private:
	std::map<char, TrieNode*> _subnodes; ///< Subtries.
	std::optional<T> _value; ///< Value stored in node
};

/**
 * Class representing trie data structure (prefix tree) over data of type @c T.
 * Every node in the trie can either contain some data or be empty. Nodes are indexed
 * with characters from the string called key.
 */
template <typename T>
class Trie
{
public:
	using ValueType = T; ///< Type of data stored in nodes
	using NodeType = TrieNode<ValueType>; ///< Type of node in trie

	/// @name Constructors
	/// @{
	Trie() = default;
	Trie(const Trie& trie) = default;
	Trie(Trie&& trie) = default;
	/// @}

	/// @name Setter operations
	/// @{
	/**
	 * Inserts new value into the trie. If the value for the given key already exists,
	 * insertion fails. If the value can be moved, it is moved.
	 *
	 * @param key Key
	 * @param value Value to insert
	 *
	 * @return @c true if insertion succeeded, otherwise @c false.
	 */
	template <typename U>
	bool insert(const std::string& key, U&& value)
	{
		// No nodes, insert the root node
		if (_nodes.empty())
			_nodes.push_back(std::make_unique<NodeType>());

		// Iteratively descend down the trie
		auto node = _nodes.front().get();
		for (auto itr = key.begin(), end = key.end(); itr != end; ++itr)
		{
			// If node for the character doesn't exist, insert the new node
			auto childNode = node->getSubnode(*itr);
			if (childNode == nullptr)
			{
				_nodes.push_back(std::make_unique<NodeType>());
				childNode = _nodes.back().get();

				node->addSubnode(*itr, childNode);
			}

			node = childNode;
		}

		// If the value is defined in the node, insertion fails
		const auto& nodeValue = node->getValue();
		if (nodeValue)
			return false;

		node->setValue(std::forward<U>(value));
		_values.push_back(&node->getValue().value()); // Helps preserving order in which we inserted values
		return true;
	}

	/**
	 * Removes the value out of trie for the specified key.
	 *
	 * @param key Key.
	 *
	 * @return @c true if the removed node contained some value, otherwise @c false.
	 */
	bool remove(const std::string& key)
	{
		// No nodes, nothing to remove
		if (_nodes.empty())
			return false;

		// Iteratively descend down the trie
		auto node = _nodes.front().get();
		std::vector<std::pair<char, NodeType*>> path;
		for (auto itr = key.begin(), end = key.end(); itr != end; ++itr)
		{
			// If node for the character doesn't exist, just end
			auto childNode = node->getSubnode(*itr);
			if (childNode == nullptr)
				return false;

			node = childNode;
			path.emplace_back(*itr, node);
		}

		// If it has value, delete it
		const auto& nodeValue = node->getValue();
		if (!nodeValue)
			return false;

		auto valueItr = std::find(_values.begin(), _values.end(), &nodeValue.value());
		_values.erase(valueItr);
		node->unsetValue();

		// Find the sequence of nodes which we should delete
		auto delStartItr = std::find_if(path.begin(), path.end(),
				[](const auto& keyNode) {
					return !keyNode.second->hasAnySubnodeWithValue();
				});

		// We should delete from the first node so we just clear the whole trie
		if (delStartItr == path.begin())
		{
			clear();
			return true;
		}

		// We shouldn't delete anything because the current node is still valid prefix
		if (delStartItr == path.end())
			return true;

		// Move one node back and remove reference to the first node which is deleted
		(delStartItr - 1)->second->removeSubnode(delStartItr->first);

		// Filter out the nodes which should be deleted
		std::unordered_set<NodeType*> nodesToDelete;
		std::transform(delStartItr, path.end(), std::inserter(nodesToDelete, nodesToDelete.end()),
				[](const auto& keyNode) {
					return keyNode.second;
				});

		// Remove them
		auto endItr = std::remove_if(_nodes.begin(), _nodes.end(),
				[&nodesToDelete](auto&& node) {
					return nodesToDelete.find(node.get()) != nodesToDelete.end();
				});
		_nodes.erase(endItr, _nodes.end());

		return true;
	}

	/**
	 * Clears the whole trie.
	 */
	void clear()
	{
		_nodes.clear();
		_values.clear();
	}
	/// @}

	/// @name Getter operations
	/// @{
	/**
	 * Returns value from the trie for the given key if it exists.
	 *
	 * @param key Key
	 * @param value Value to return
	 *
	 * @return @c true if search succeeded, otherwise @c false.
	 */
	bool find(const std::string& key, ValueType& value) const
	{
		// No nodes, nothing to search for
		if (_nodes.empty())
			return false;

		// Iteratively descend down the trie
		auto node = _nodes.front().get();
		for (auto itr = key.begin(), end = key.end(); itr != end; ++itr)
		{
			// If node for the character doesn't exist, just end
			auto childNode = node->getSubnode(*itr);
			if (childNode == nullptr)
				return false;

			node = childNode;
		}

		// If the found node has value then copy it
		const auto& nodeValue = node->getValue();
		if (!nodeValue)
			return false;

		value = nodeValue.value();
		return true;
	}

	/**
	 * Returns whether the given key is the valid prefix in the trie. Put in other words,
	 * whether there exist node down the trie from the node given key represents with valid value.
	 *
	 * @param key Key
	 *
	 * @return @c true if search succeeded, otherwise @c false.
	 */
	bool isPrefix(const std::string& key) const
	{
		// No nodes, nothing to search for
		if (_nodes.empty())
			return false;

		// Iteratively descend down the trie
		const NodeType* node = _nodes.front().get();
		for (auto itr = key.begin(), end = key.end(); itr != end; ++itr)
		{
			// If node for the character doesn't exist, just end
			auto childNode = node->getSubnode(*itr);
			if (childNode == nullptr)
				return false;

			node = childNode;
		}

		return true;
	}

	/**
	 * Returns all set values from the whole trie in the order of insertion.
	 *
	 * @return Vector of values.
	 */
	std::vector<ValueType> getAllValues() const
	{
		std::vector<ValueType> result;
		for (auto valuePtr : _values)
			result.push_back(*valuePtr);
		return result;
	}

	/**
	 * Returns whether trie is empty or not.
	 *
	 * @return @c true if is empty, @c false otherwise.
	 */
	bool empty() const
	{
		return _nodes.empty();
	}
	/// @}

private:
	std::vector<std::unique_ptr<NodeType>> _nodes; ///< Nodes.
	std::vector<const ValueType*> _values; ///< Values.
};

}<|MERGE_RESOLUTION|>--- conflicted
+++ resolved
@@ -15,11 +15,8 @@
 #include <unordered_set>
 #include <vector>
 
-<<<<<<< HEAD
 #include <optional>
 
-=======
->>>>>>> 87ad2a53
 namespace yaramod {
 
 template <typename T>
