/**
 * @file src/types/modules/modules_pool.h
 * @brief Declaration of class Module.
 * @copyright (c) 2020 Avast Software, licensed under the MIT license
 */

#pragma once

#include "yaramod/modules_path.h"
#include "yaramod/types/modules/module.h"

#include <filesystem>

namespace yaramod {

/**
 * Class maintaining importable modules.
 */
class ModulesPool {
public:
	ModulesPool() : ModulesPool(YARAMOD_PUBLIC_MODULES_DIR)	{}
	ModulesPool(const std::string& directory);

	/**
	 * Loads the module based on its name from the table of known modules.
	 *
	 * @param name Name of the module to load
	 * @param features Determines which symbols to import
	 *
	 * @return Module if found, @c nullptr otherwise.
	 */
<<<<<<< HEAD
	std::shared_ptr<Module> load(const std::string& name)
=======
	std::shared_ptr<Module> load(const std::string& name, Features features)
>>>>>>> 974ba1ec
	{
		auto itr = _knownModules.find(name);
		// Check that the module exists
		if (itr == _knownModules.end())
			return nullptr;

		// Initialize the module if it is not already initialized.
		if (!itr->second->isInitialized())
			itr->second->initialize();

		return itr->second;
	}

private:
	bool _addModule(std::filesystem::path path);
	std::unordered_map<std::string, std::shared_ptr<Module>> _knownModules = {}; ///< Table of all known modules
};

} //namespace yaramod<|MERGE_RESOLUTION|>--- conflicted
+++ resolved
@@ -18,9 +18,6 @@
  */
 class ModulesPool {
 public:
-	ModulesPool() : ModulesPool(YARAMOD_PUBLIC_MODULES_DIR)	{}
-	ModulesPool(const std::string& directory);
-
 	/**
 	 * Loads the module based on its name from the table of known modules.
 	 *
@@ -29,11 +26,7 @@
 	 *
 	 * @return Module if found, @c nullptr otherwise.
 	 */
-<<<<<<< HEAD
 	std::shared_ptr<Module> load(const std::string& name)
-=======
-	std::shared_ptr<Module> load(const std::string& name, Features features)
->>>>>>> 974ba1ec
 	{
 		auto itr = _knownModules.find(name);
 		// Check that the module exists
