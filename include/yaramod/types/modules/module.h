/**
 * @file src/types/modules/module.h
 * @brief Declaration of class Module.
 * @copyright (c) 2017 Avast Software, licensed under the MIT license
 */

#pragma once

#include <memory>
#include <string>

#include "yaramod/utils/json.h"
#include "yaramod/types/symbols.h"
#include "yaramod/yaramod_error.h"

namespace yaramod {

/**
 * Class representing error in module specification.
 */
<<<<<<< HEAD
class ModuleError : public YaramodError
=======
enum Features
>>>>>>> 974ba1ec
{
public:
	ModuleError(const std::string& errorMsg)
		: YaramodError(errorMsg)
	{
	}
	ModuleError(const ModuleError&) = default;
};

/**
 * Abstract class representing importable module. Every module
 * has to provide its structure in virtual method @c initialize.
 */
class Module
{
public:
	/// @name Constructor
	/// @{
<<<<<<< HEAD
	Module(const std::string& name, const std::string& path);
=======
	Module(const std::string& name, Features features);
>>>>>>> 974ba1ec
	/// @}

	/// @name Destructor
	/// @{
	virtual ~Module();
	/// @}

	/// @name Initialization method
	/// @{
<<<<<<< HEAD
	bool initialize();
	void addPath(const std::string& path);
=======
	virtual bool initialize(Features features) = 0;
>>>>>>> 974ba1ec
	/// @}

	/// @name Getter methods
	/// @{
	const std::string& getName() const;
	std::string getPathsAsString() const;
	const std::vector<std::string>& getPaths() const;
	const std::shared_ptr<StructureSymbol>& getStructure() const;
<<<<<<< HEAD
=======
	Features getFeatures() const;
>>>>>>> 974ba1ec
	/// @}

	/// @name Detection methods
	/// @{
	bool isInitialized() const;
	/// @}

protected:
	void _addAttributeFromJson(StructureSymbol* base, const nlohmann::json& json);
	void _addIterable(StructureSymbol* base, const nlohmann::json& json);
	void _addFunctions(StructureSymbol* base, const nlohmann::json& json);
	std::shared_ptr<StructureSymbol> _addStruct(StructureSymbol* base, const nlohmann::json& json);
	void _addValue(StructureSymbol* base, const nlohmann::json& json);

	std::string _name; ///< Name of the module
	std::vector<std::string> _filePaths; ///< The paths to JSON files which determine this module
	std::shared_ptr<StructureSymbol> _structure; ///< Structure of the module
<<<<<<< HEAD
=======
	Features _needed_features; ///< Specifies when this module can be loaded:
>>>>>>> 974ba1ec
};

} //namespace yaramod<|MERGE_RESOLUTION|>--- conflicted
+++ resolved
@@ -16,13 +16,24 @@
 namespace yaramod {
 
 /**
+ * Class representing features of Yaramod.
+ */
+enum Features
+{
+	Basic = 0x01,          // 0001 - such module is always loaded
+	AvastOnly = 0x02,      // 0010 - such module is loaded when Avast specified
+	VirusTotalOnly = 0x04, // 0100 - such module is loaded when VirusTotal specified
+	Deprecated = 0x08,     // 1000 - such module is deprecated
+	Avast = Basic | AvastOnly,           // 0011 - specification which will load all basic and Avast-specific modules
+	VirusTotal = Basic | VirusTotalOnly, // 0101 - specification which will load all basic and VirusTotal-specific modules
+	AllCurrent = Avast | VirusTotal,     // 0111 - specification which will load all currently used modules
+	Everything = AllCurrent | Deprecated // 1111 - specification which will load everything - even old deprecated modules
+};
+
+/**
  * Class representing error in module specification.
  */
-<<<<<<< HEAD
 class ModuleError : public YaramodError
-=======
-enum Features
->>>>>>> 974ba1ec
 {
 public:
 	ModuleError(const std::string& errorMsg)
@@ -39,13 +50,9 @@
 class Module
 {
 public:
-	/// @name Constructor
+	/// @name Constructors
 	/// @{
-<<<<<<< HEAD
 	Module(const std::string& name, const std::string& path);
-=======
-	Module(const std::string& name, Features features);
->>>>>>> 974ba1ec
 	/// @}
 
 	/// @name Destructor
@@ -55,12 +62,8 @@
 
 	/// @name Initialization method
 	/// @{
-<<<<<<< HEAD
 	bool initialize();
 	void addPath(const std::string& path);
-=======
-	virtual bool initialize(Features features) = 0;
->>>>>>> 974ba1ec
 	/// @}
 
 	/// @name Getter methods
@@ -69,10 +72,6 @@
 	std::string getPathsAsString() const;
 	const std::vector<std::string>& getPaths() const;
 	const std::shared_ptr<StructureSymbol>& getStructure() const;
-<<<<<<< HEAD
-=======
-	Features getFeatures() const;
->>>>>>> 974ba1ec
 	/// @}
 
 	/// @name Detection methods
@@ -90,10 +89,6 @@
 	std::string _name; ///< Name of the module
 	std::vector<std::string> _filePaths; ///< The paths to JSON files which determine this module
 	std::shared_ptr<StructureSymbol> _structure; ///< Structure of the module
-<<<<<<< HEAD
-=======
-	Features _needed_features; ///< Specifies when this module can be loaded:
->>>>>>> 974ba1ec
 };
 
-} //namespace yaramod+}