--- conflicted
+++ resolved
@@ -22,13 +22,8 @@
 public:
 	/// @name Constructors
 	/// @{
-<<<<<<< HEAD
-	YaraFile();
-	YaraFile(const std::shared_ptr<TokenStream>& tokenStream);
-=======
 	YaraFile(Features features = Features::AllCurrent);
 	YaraFile(const std::shared_ptr<TokenStream>& tokenStream, Features features = Features::AllCurrent);
->>>>>>> 974ba1ec
 	YaraFile(YaraFile&&) noexcept;
 
 	YaraFile& operator=(YaraFile&&) noexcept;
@@ -107,10 +102,7 @@
 	std::unordered_map<std::string, Module*> _importTable;
 	std::unordered_map<std::string, Rule*> _ruleTable;
 
-<<<<<<< HEAD
-=======
 	Features _Features; ///< Determines which symbols are needed
->>>>>>> 974ba1ec
 	std::vector<std::shared_ptr<Symbol>> _vtSymbols; ///< Virust Total symbols
 };
 
