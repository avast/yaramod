--- conflicted
+++ resolved
@@ -152,8 +152,50 @@
                 'rule'
             ])
 
-<<<<<<< HEAD
-    def test_get_modulepool(self):
+    def test_meta_values_interface(self):
+        input_text = """rule test {
+    meta:
+        author = "Name Surname"
+        description = "Test checking the meta value tokens"
+    condition:
+        false
+}
+"""
+        ymod = yaramod.Yaramod()
+        yfile = ymod.parse_string(input_text)
+        self.assertEqual(len(yfile.rules[0].metas), 2)
+
+        meta = yfile.rules[0].metas[0]  # author
+        self.assertTrue(hasattr(meta, "token_key"))
+        token = meta.token_key
+        self.assertEqual(token.location.begin.line, 3)
+        self.assertEqual(token.location.begin.column, 9)
+        self.assertEqual(token.location.end.line, 3)
+        self.assertEqual(token.location.end.column, 14)
+
+        self.assertTrue(hasattr(meta, "token_value"))
+        token = meta.token_value
+        self.assertEqual(token.location.begin.line, 3)
+        self.assertEqual(token.location.begin.column, 18)
+        self.assertEqual(token.location.end.line, 3)
+        self.assertEqual(token.location.end.column, 31)
+
+        meta = yfile.rules[0].metas[1]  # description
+        self.assertTrue(hasattr(meta, "token_key"))
+        token = meta.token_key
+        self.assertEqual(token.location.begin.line, 4)
+        self.assertEqual(token.location.begin.column, 9)
+        self.assertEqual(token.location.end.line, 4)
+        self.assertEqual(token.location.end.column, 19)
+
+        self.assertTrue(hasattr(meta, "token_value"))
+        token = meta.token_value
+        self.assertEqual(token.location.begin.line, 4)
+        self.assertEqual(token.location.begin.column, 23)
+        self.assertEqual(token.location.end.line, 4)
+        self.assertEqual(token.location.end.column, 59)
+
+def test_get_modulepool(self):
         ymod = yaramod.Yaramod()
         modules = ymod.modules
         self.assertTrue("cuckoo" in modules)
@@ -164,48 +206,4 @@
         self.assertTrue("magic" in modules)
         self.assertTrue("math" in modules)
         self.assertTrue("pe" in modules)
-        self.assertTrue("time" in modules)
-=======
-    def test_meta_values_interface(self):
-        input_text = """rule test {
-    meta:
-        author = "Name Surname"
-        description = "Test checking the meta value tokens"
-    condition:
-        false
-}
-"""
-        ymod = yaramod.Yaramod()
-        yfile = ymod.parse_string(input_text)
-        self.assertEqual(len(yfile.rules[0].metas), 2)
-
-        meta = yfile.rules[0].metas[0]  # author
-        self.assertTrue(hasattr(meta, "token_key"))
-        token = meta.token_key
-        self.assertEqual(token.location.begin.line, 3)
-        self.assertEqual(token.location.begin.column, 9)
-        self.assertEqual(token.location.end.line, 3)
-        self.assertEqual(token.location.end.column, 14)
-
-        self.assertTrue(hasattr(meta, "token_value"))
-        token = meta.token_value
-        self.assertEqual(token.location.begin.line, 3)
-        self.assertEqual(token.location.begin.column, 18)
-        self.assertEqual(token.location.end.line, 3)
-        self.assertEqual(token.location.end.column, 31)
-
-        meta = yfile.rules[0].metas[1]  # description
-        self.assertTrue(hasattr(meta, "token_key"))
-        token = meta.token_key
-        self.assertEqual(token.location.begin.line, 4)
-        self.assertEqual(token.location.begin.column, 9)
-        self.assertEqual(token.location.end.line, 4)
-        self.assertEqual(token.location.end.column, 19)
-
-        self.assertTrue(hasattr(meta, "token_value"))
-        token = meta.token_value
-        self.assertEqual(token.location.begin.line, 4)
-        self.assertEqual(token.location.begin.column, 23)
-        self.assertEqual(token.location.end.line, 4)
-        self.assertEqual(token.location.end.column, 59)
->>>>>>> 0c0d3eda
+        self.assertTrue("time" in modules)