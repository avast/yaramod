--- conflicted
+++ resolved
@@ -4,11 +4,7 @@
 
 class BuilderTests(unittest.TestCase):
     def setUp(self):
-<<<<<<< HEAD
-        self.new_file = yaramod.YaraFileBuilder()
-=======
         self.new_file = yaramod.YaraFileBuilder(yaramod.Features.AllCurrent)
->>>>>>> 974ba1ec
         self.new_rule = yaramod.YaraRuleBuilder()
 
     def test_empty_file(self):
